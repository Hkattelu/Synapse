import { describe, it, expect, vi, beforeEach, afterEach } from 'vitest';
import { render, screen, fireEvent } from '@testing-library/react';
import { ExportDialog } from '../components/ExportDialog';
import { ExportProvider } from '../state/exportContext';
import { AppProvider } from '../state/context';
import {
  exportManager,
  DEFAULT_EXPORT_PRESETS,
  getDefaultExportSettings,
  formatFileSize,
  formatDuration,
  estimateFileSize,
} from '../lib/exportManager';
import type { Project } from '../lib/types';

// Mock Remotion modules
vi.mock('@remotion/bundler', () => ({
  bundle: vi.fn(() => Promise.resolve('/mock/bundle/path')),
}));

vi.mock('@remotion/renderer', () => ({
  renderMedia: vi.fn(() => Promise.resolve()),
  getCompositions: vi.fn(() =>
    Promise.resolve([
      {
        id: 'MainComposition',
        width: 1920,
        height: 1080,
        fps: 30,
        durationInFrames: 900,
      },
    ])
  ),
}));

// Mock fs module
vi.mock('fs', () => ({
  promises: {
    mkdir: vi.fn(() => Promise.resolve()),
    stat: vi.fn(() => Promise.resolve({ size: 10485760 })), // 10MB
  },
}));

// Create a mock project
const mockProject: Project = {
  id: 'test-project',
  name: 'Test Project',
  createdAt: new Date('2024-01-01'),
  updatedAt: new Date('2024-01-02'),
  timeline: [
    {
      id: 'clip1',
      assetId: 'asset1',
      startTime: 0,
      duration: 5,
      track: 0,
      type: 'title',
      properties: { text: 'Hello World' },
      animations: [],
      keyframes: [],
    },
  ],
  mediaAssets: [
    {
      id: 'asset1',
      name: 'Title Asset',
      type: 'code',
      url: '',
      metadata: { fileSize: 1024, mimeType: 'text/plain' },
      createdAt: new Date('2024-01-01'),
    },
  ],
  settings: {
    width: 1920,
    height: 1080,
    fps: 30,
    duration: 30,
    backgroundColor: '#000000',
  },
  version: '1.0.0',
};

// Test wrapper component
const TestWrapper: React.FC<{ children: React.ReactNode }> = ({ children }) => (
  <AppProvider>
    <ExportProvider>{children}</ExportProvider>
  </AppProvider>
);

describe('Export System', () => {
  beforeEach(() => {
    vi.clearAllMocks();
  });

  afterEach(() => {
    vi.restoreAllMocks();
  });

  describe('Export Manager', () => {
    it('should create default export settings', () => {
      const settings = getDefaultExportSettings(mockProject);

      expect(settings).toMatchObject({
        format: 'mp4',
        codec: 'h264',
        quality: 'high',
        width: 1920,
        height: 1080,
        fps: 30,
        audioCodec: 'aac',
      });
    });

    it('should provide default export presets (including vertical)', () => {
      expect(DEFAULT_EXPORT_PRESETS.length).toBeGreaterThanOrEqual(6);
      expect(DEFAULT_EXPORT_PRESETS[0]).toMatchObject({
        id: 'youtube-1080p',
        name: 'YouTube 1080p',
        category: 'web',
        isDefault: true,
      });
      // Verify a vertical preset exists
      expect(
        DEFAULT_EXPORT_PRESETS.some((p: { id: string }) => p.id === 'vertical-1080x1920')
      ).toBe(true);
    });

    it('should format file size correctly', () => {
      expect(formatFileSize(1024)).toBe('1.0 KB');
      expect(formatFileSize(1048576)).toBe('1.0 MB');
      expect(formatFileSize(1073741824)).toBe('1.0 GB');
    });

    it('should format duration correctly', () => {
      expect(formatDuration(65)).toBe('1:05');
      expect(formatDuration(3665)).toBe('1:01:05');
    });

    it('should estimate file size', () => {
      const settings = getDefaultExportSettings(mockProject);
      const estimatedSize = estimateFileSize(settings, 30);

      expect(estimatedSize).toBeGreaterThan(0);
      expect(typeof estimatedSize).toBe('number');
    });
  });

  describe('Export Dialog', () => {
    it('should render export dialog when open', () => {
      render(
        <TestWrapper>
          <ExportDialog isOpen={true} onClose={() => {}} />
        </TestWrapper>
      );

      expect(screen.getByText('Export Video')).toBeInTheDocument();
      expect(
        screen.getByText('Export "Test Project" as video file')
      ).toBeInTheDocument();
    });

    it('should not render when closed', () => {
      render(
        <TestWrapper>
          <ExportDialog isOpen={false} onClose={() => {}} />
        </TestWrapper>
      );

      expect(screen.queryByText('Export Video')).not.toBeInTheDocument();
    });

    it('should display export presets', () => {
      render(
        <TestWrapper>
          <ExportDialog isOpen={true} onClose={() => {}} />
        </TestWrapper>
      );

      expect(screen.getByText('YouTube 1080p')).toBeInTheDocument();
      expect(screen.getByText('Twitter/X 720p')).toBeInTheDocument();
      expect(screen.getByText('Instagram Square')).toBeInTheDocument();
    });

    it('should switch between presets and custom settings tabs', () => {
      render(
        <TestWrapper>
          <ExportDialog isOpen={true} onClose={() => {}} />
        </TestWrapper>
      );

      const customTab = screen.getByText('Custom Settings');
      fireEvent.click(customTab);

      expect(screen.getByText('Video Settings')).toBeInTheDocument();
      expect(screen.getByText('Audio Settings')).toBeInTheDocument();
    });

    it('should display estimated file size and duration', () => {
      render(
        <TestWrapper>
          <ExportDialog isOpen={true} onClose={() => {}} />
        </TestWrapper>
      );

      expect(screen.getByText(/Estimated file size:/)).toBeInTheDocument();
      expect(screen.getByText(/Duration:/)).toBeInTheDocument();
    });

    it('should close dialog when cancel is clicked', () => {
      const onClose = vi.fn();
      render(
        <TestWrapper>
          <ExportDialog isOpen={true} onClose={onClose} />
        </TestWrapper>
      );

      fireEvent.click(screen.getByText('Cancel'));
      expect(onClose).toHaveBeenCalled();
    });

    // Selection and value propagation to context are covered in component tests.
  });

  describe('Export Process', () => {
    it('should start export process', async () => {
      const { bundle } = await import('@remotion/bundler');
      const { renderMedia } = await import('@remotion/renderer');

      const settings = getDefaultExportSettings(mockProject);

      // Mock successful export
      vi.mocked(bundle).mockResolvedValue('/mock/bundle');
      vi.mocked(renderMedia).mockResolvedValue({} as any);

      const exportPromise = exportManager.startExport(mockProject, settings);

      expect(exportManager.isCurrentlyExporting()).toBe(true);

      await exportPromise;

      expect(bundle).toHaveBeenCalled();
      expect(renderMedia).toHaveBeenCalled();
    });

    it('should handle export errors', async () => {
      const { bundle } = await import('@remotion/bundler');

      vi.mocked(bundle).mockRejectedValue(new Error('Bundle failed'));

      const settings = getDefaultExportSettings(mockProject);

      await expect(
        exportManager.startExport(mockProject, settings)
      ).rejects.toThrow('Export failed: Bundle failed');
    });

    it('should track export progress', async () => {
      const progressCallback = vi.fn();
      exportManager.setProgressCallback(progressCallback);

      const { bundle } = await import('@remotion/bundler');
      const { renderMedia } = await import('@remotion/renderer');

      vi.mocked(bundle).mockResolvedValue('/mock/bundle');
      vi.mocked(renderMedia).mockImplementation(
<<<<<<< HEAD
        async (options: any): Promise<any> => {
          // Simulate progress callback
          if (options.onProgress) {
            options.onProgress({ renderedFrames: 450, encodedFrames: 450 });
          }
=======
        async (options: {
          onProgress?: (p: { renderedFrames: number; encodedFrames: number }) => void;
        }): Promise<void> => {
          // Simulate progress callback
          options.onProgress?.({ renderedFrames: 450, encodedFrames: 450 });
>>>>>>> a0b30398
          return Promise.resolve();
        }
      );

      const settings = getDefaultExportSettings(mockProject);
      await exportManager.startExport(mockProject, settings);

      expect(progressCallback).toHaveBeenCalledWith(
        expect.objectContaining({
          status: 'preparing',
          progress: 0,
        })
      );

      expect(progressCallback).toHaveBeenCalledWith(
        expect.objectContaining({
          status: 'completed',
          progress: 100,
        })
      );
    });

    it('should cancel export', () => {
      const progressCallback = vi.fn();
      exportManager.setProgressCallback(progressCallback);

      // Start a mock export
      const job = {
        id: 'test-job',
        projectId: mockProject.id,
        projectName: mockProject.name,
        settings: getDefaultExportSettings(mockProject),
        progress: { status: 'rendering' as const, progress: 50 },
        createdAt: new Date(),
        retryCount: 0,
        maxRetries: 3,
      };

      // Simulate active export
      type MinimalJob = {
        id: string;
        projectId: string;
        projectName: string;
        settings: ReturnType<typeof getDefaultExportSettings>;
        progress: { status: 'rendering'; progress: number };
        createdAt: Date;
        retryCount: number;
        maxRetries: number;
      };
      (exportManager as unknown as {
        currentJob: MinimalJob | null;
        isExporting: boolean;
      }).currentJob = job as MinimalJob;
      (exportManager as unknown as { currentJob: MinimalJob | null; isExporting: boolean }).isExporting = true;

      exportManager.cancelExport();

      expect(progressCallback).toHaveBeenCalledWith(
        expect.objectContaining({
          status: 'cancelled',
        })
      );
    });
  });

  describe('Export Context', () => {
    it('should provide export state and actions', () => {
      render(
        <TestWrapper>
          <div data-testid="test">Test</div>
        </TestWrapper>
      );

      // The context should be available without throwing
      expect(screen.getByTestId('test')).toBeInTheDocument();
    });
  });
});<|MERGE_RESOLUTION|>--- conflicted
+++ resolved
@@ -263,19 +263,11 @@
 
       vi.mocked(bundle).mockResolvedValue('/mock/bundle');
       vi.mocked(renderMedia).mockImplementation(
-<<<<<<< HEAD
-        async (options: any): Promise<any> => {
-          // Simulate progress callback
-          if (options.onProgress) {
-            options.onProgress({ renderedFrames: 450, encodedFrames: 450 });
-          }
-=======
         async (options: {
           onProgress?: (p: { renderedFrames: number; encodedFrames: number }) => void;
         }): Promise<void> => {
           // Simulate progress callback
           options.onProgress?.({ renderedFrames: 450, encodedFrames: 450 });
->>>>>>> a0b30398
           return Promise.resolve();
         }
       );
