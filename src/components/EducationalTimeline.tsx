import React, { useCallback, useRef, useState, useEffect, useMemo } from 'react';
import { useTimeline, useMediaAssets, useUI, usePlayback } from '../state/hooks';
import { EducationalTrack } from './EducationalTrack';
import { suggestTrackPlacement, validateTrackPlacement } from '../lib/educationalPlacement';
import { 
  useThrottledScroll, 
  useResizeObserver, 
  useResponsiveBreakpoint,
  TimelineCalculations 
} from '../lib/performanceOptimizations';
import type { TimelineItem, MediaAsset } from '../lib/types';
import type { EducationalTrack as EducationalTrackType, UIMode, PlacementSuggestion } from '../lib/educationalTypes';
import { EDUCATIONAL_TRACKS, getEducationalTrackByNumber } from '../lib/educationalTypes';
import { Settings, Eye, EyeOff } from 'lucide-react';
import { ContentAdditionToolbar } from './ContentAdditionToolbar';
import { FLAGS } from '../lib/flags';

interface EducationalTimelineProps {
  className?: string;
  mode?: 'simplified' | 'advanced';
  onModeChange?: (mode: 'simplified' | 'advanced') => void;
}

interface DragState {
  isDragging: boolean;
  dragType: 'move' | 'resize-left' | 'resize-right' | null;
  itemId: string | null;
  startX: number;
  startTime: number;
  startDuration: number;
  startTrack: number;
}

interface PlacementWarning {
  itemId: string;
  suggestion: PlacementSuggestion;
  show: boolean;
}

const TRACK_HEIGHT = 80; // Base track height (header moved to left column)
const MIN_NONEMPTY_TRACK_HEIGHT = 56; // Minimum height to keep clips usable
const MIN_EMPTY_TRACK_HEIGHT = 28; // Collapsed height for empty tracks
const HEADER_COL_WIDTH = 200; // Left sticky header column width (px)
const PIXELS_PER_SECOND = 100;
const MIN_CLIP_DURATION = 0.1;

export function EducationalTimeline({ 
  className = '', 
  mode = 'simplified',
  onModeChange 
}: EducationalTimelineProps) {
  const {
    timeline,
    selectedItems,
    addTimelineItem,
    moveTimelineItem,
    resizeTimelineItem,
    selectTimelineItems,
    clearTimelineSelection,
    timelineDuration,
  } = useTimeline();

  const { getMediaAssetById } = useMediaAssets();
  const { ui, updateTimelineView } = useUI();
  const breakpoint = useResponsiveBreakpoint();
  const { playback, seek } = usePlayback();

  const timelineRef = useRef<HTMLDivElement>(null);
  const scrollRef = useRef<HTMLDivElement>(null); // right scrollable area
  const [currentMode, setCurrentMode] = useState<'simplified' | 'advanced'>(mode);
  const [placementWarnings, setPlacementWarnings] = useState<PlacementWarning[]>([]);
  const [containerSize, setContainerSize] = useState({ width: 0, height: 0 });
  const [dragState, setDragState] = useState<DragState>({
    isDragging: false,
    dragType: null,
    itemId: null,
    startX: 0,
    startTime: 0,
    startDuration: 0,
    startTrack: 0,
  });

  // Resize observer for container dimensions (observe the scroll container)
  const containerRef = useResizeObserver(
    useCallback((entry) => {
      setContainerSize({
        width: entry.contentRect.width,
        height: entry.contentRect.height,
      });
    }, [])
  );

  // Calculate timeline dimensions with responsive adjustments
  const maxDuration = Math.max(timelineDuration, 60); // Minimum 60 seconds
  // Determine which tracks are non-empty
  const nonEmptyTrackIds = useMemo(() => {
    const set = new Set<number>();
    timeline.forEach((t) => set.add(t.track));
    return new Set(Array.from(set));
  }, [timeline]);

  // Compute responsive per-track height to try to fit all non-empty tracks
  const baseTrackHeight = breakpoint === 'mobile' ? 56 : breakpoint === 'tablet' ? 64 : TRACK_HEIGHT;

  const { perTrackHeight, totalTimelineHeight } = useMemo(() => {
    const emptyCount = EDUCATIONAL_TRACKS.filter(t => !nonEmptyTrackIds.has(t.trackNumber)).length;
    const nonEmptyCount = EDUCATIONAL_TRACKS.length - emptyCount;

    if (containerSize.height <= 0 || nonEmptyCount <= 0) {
      // Fallback
      const h = baseTrackHeight;
      return {
        perTrackHeight: EDUCATIONAL_TRACKS.map((t) => ({ id: t.id, height: nonEmptyTrackIds.has(t.trackNumber) ? h : Math.max(MIN_EMPTY_TRACK_HEIGHT, Math.round(h * 0.5)) })),
        totalTimelineHeight: EDUCATIONAL_TRACKS.length * h,
      };
    }

    const reservedForEmpty = emptyCount * MIN_EMPTY_TRACK_HEIGHT;

    // Preferred height for non-empty tracks
    const desiredHeight = baseTrackHeight;
    const totalIfDesired = nonEmptyCount * desiredHeight + reservedForEmpty;

    let chosenHeight: number;
    if (totalIfDesired <= containerSize.height) {
      // Plenty of space: use desired height (no vertical scroll)
      chosenHeight = desiredHeight;
    } else {
      // Try to fit; if too many tracks, this may still overflow and enable vertical scrolling
      const availableForNonEmpty = Math.max(0, containerSize.height - reservedForEmpty);
      const fitted = Math.floor(availableForNonEmpty / Math.max(1, nonEmptyCount));
      chosenHeight = Math.max(MIN_NONEMPTY_TRACK_HEIGHT, fitted);
    }

    const per = EDUCATIONAL_TRACKS.map((t) => ({
      id: t.id,
      height: nonEmptyTrackIds.has(t.trackNumber) ? chosenHeight : MIN_EMPTY_TRACK_HEIGHT,
    }));

    const total = per.reduce((sum, r) => sum + r.height, 0);
    return { perTrackHeight: per, totalTimelineHeight: total };
  }, [EDUCATIONAL_TRACKS, nonEmptyTrackIds, containerSize.height, baseTrackHeight]);

  const timelineWidth = TimelineCalculations.getTimeToPixels(
    maxDuration, 
    PIXELS_PER_SECOND, 
    ui.timeline.zoom,
    'timeline-width'
  );

  // Convert time to pixels with caching
  const timeToPixels = useCallback(
    (time: number) => {
      return TimelineCalculations.getTimeToPixels(
        time, 
        PIXELS_PER_SECOND, 
        ui.timeline.zoom,
        `timeline-${time}`
      );
    },
    [ui.timeline.zoom]
  );

  // Convert pixels to time with caching
  const pixelsToTime = useCallback(
    (pixels: number) => {
      return TimelineCalculations.getPixelsToTime(
        pixels, 
        PIXELS_PER_SECOND, 
        ui.timeline.zoom,
        `timeline-${pixels}`
      );
    },
    [ui.timeline.zoom]
  );

  // Snap time to grid
  const snapToGrid = useCallback(
    (time: number) => {
      if (!ui.timeline.snapToGrid) return time;
      const gridSize = ui.timeline.gridSize;
      return Math.round(time / gridSize) * gridSize;
    },
    [ui.timeline.snapToGrid, ui.timeline.gridSize]
  );

  // Handle mode switching
  const handleModeChange = useCallback(
    (newMode: 'simplified' | 'advanced') => {
      setCurrentMode(newMode);
      onModeChange?.(newMode);
      
      // Update timeline view state to reflect mode change
      updateTimelineView({ 
        timelineMode: newMode === 'simplified' ? 'standard' : 'advanced' 
      });
    },
    [onModeChange, updateTimelineView]
  );

  // Utility: prevent overlap by adjusting start/duration to nearest free slot
  const resolveNoOverlap = useCallback((
    trackNumber: number,
    start: number,
    duration: number,
    excludeItemId?: string
  ): { start: number; duration: number } => {
    const items = timeline
      .filter((i) => i.track === trackNumber && i.id !== excludeItemId)
      .sort((a, b) => a.startTime - b.startTime);

    let proposedStart = Math.max(0, start);
    let proposedEnd = proposedStart + duration;

    // Push to the right until no overlap
    for (let i = 0; i < items.length; i++) {
      const it = items[i];
      const itEnd = it.startTime + it.duration;
      const overlaps = !(proposedEnd <= it.startTime || proposedStart >= itEnd);
      if (overlaps) {
        proposedStart = itEnd;
        proposedEnd = proposedStart + duration;
      }
    }

    // Clamp to next neighbor if needed (shrink to fit)
    for (let i = 0; i < items.length; i++) {
      const it = items[i];
      if (proposedStart < it.startTime) {
        const nextStart = it.startTime;
        if (proposedEnd > nextStart) {
          proposedEnd = nextStart;
          duration = Math.max(MIN_CLIP_DURATION, proposedEnd - proposedStart);
        }
        break;
      }
    }

    return { start: proposedStart, duration: Math.max(MIN_CLIP_DURATION, duration) };
  }, [timeline]);

  // Smart content placement with suggestions
  const handleSmartDrop = useCallback(
    (e: React.DragEvent, targetTrack?: EducationalTrackType) => {
      e.preventDefault();

      const assetId = e.dataTransfer.getData('application/json');
      if (!assetId) return;

      const asset = getMediaAssetById(assetId);
      if (!asset) return;

      const rect = timelineRef.current?.getBoundingClientRect();
      if (!rect) return;

      const xRaw = e.clientX - rect.left + ui.timeline.scrollPosition;
      const x = Math.max(0, xRaw - HEADER_COL_WIDTH);
      const y = e.clientY - rect.top;

      let startTime = snapToGrid(pixelsToTime(x));
      
      // Determine target track
      let finalTrack: EducationalTrackType;
      
      if (targetTrack) {
        // Dropped on specific educational track
        finalTrack = targetTrack;
      } else {
        // Calculate track from Y position using per-track dynamic heights
        let acc = 0;
        let trackIndex = 0;
        for (let i = 0; i < perTrackHeight.length; i++) {
          acc += perTrackHeight[i].height;
          if (y < acc) { trackIndex = i; break; }
          if (i === perTrackHeight.length - 1) trackIndex = i;
        }
        finalTrack = EDUCATIONAL_TRACKS[Math.max(0, Math.min(trackIndex, EDUCATIONAL_TRACKS.length - 1))];
      }

      // Get smart placement suggestion
      const suggestion = suggestTrackPlacement(asset, {
        existingItems: timeline,
        currentTime: startTime,
        selectedTrack: finalTrack.trackNumber,
      });

      // Validate placement
      const validation = validateTrackPlacement(asset, finalTrack);

      // Adjust to avoid overlap on this track
      const adjusted = resolveNoOverlap(finalTrack.trackNumber, Math.max(0, startTime), asset.duration || 5);

      // Create timeline item
      const newItem: Omit<TimelineItem, 'id'> = {
        assetId: asset.id,
        startTime: adjusted.start,
        duration: adjusted.duration,
        track: finalTrack.trackNumber,
        type: asset.type === 'image' ? 'video' : asset.type,
        properties: {
          ...finalTrack.defaultProperties,
        },
        animations: [],
        keyframes: [],
      };

      const addedItemId = addTimelineItem(newItem) as unknown as string;

      // Show placement warning if needed
      if (!validation.isValid || validation.warnings.length > 0) {
        setPlacementWarnings(prev => [
          ...prev.filter(w => w.itemId !== addedItemId),
          {
            itemId: addedItemId,
            suggestion,
            show: true,
          }
        ]);

        // Auto-hide warning after 5 seconds
        setTimeout(() => {
          setPlacementWarnings(prev => 
            prev.map(w => w.itemId === addedItemId ? { ...w, show: false } : w)
          );
        }, 5000);
      }
    },
    [
      getMediaAssetById,
      ui.timeline.scrollPosition,
      ui.timeline.zoom,
      pixelsToTime,
      snapToGrid,
      addTimelineItem,
      timeline,
    ]
  );

  // Handle drop from MediaBin
  const handleDrop = useCallback(
    (e: React.DragEvent) => {
      handleSmartDrop(e);
    },
    [handleSmartDrop]
  );

  // Handle drag over
  const handleDragOver = useCallback((e: React.DragEvent) => {
    e.preventDefault();
    e.dataTransfer.dropEffect = 'copy';
  }, []);

  // Handle clip mouse down
  const handleClipMouseDown = useCallback(
    (e: React.MouseEvent, item: TimelineItem) => {
      e.preventDefault();
      e.stopPropagation();

      const rect = timelineRef.current?.getBoundingClientRect();
      if (!rect) return;

      const xContent = Math.max(0, e.clientX - rect.left + ui.timeline.scrollPosition - HEADER_COL_WIDTH);
      const clipX = timeToPixels(item.startTime);
      const clipWidth = timeToPixels(item.duration);

      // Determine drag type based on mouse position
      let dragType: 'move' | 'resize-left' | 'resize-right' = 'move';
      const relativeX = xContent - clipX;

      if (relativeX < 10) {
        dragType = 'resize-left';
      } else if (relativeX > clipWidth - 10) {
        dragType = 'resize-right';
      }

      setDragState({
        isDragging: true,
        dragType,
        itemId: item.id,
        startX: xContent,
        startTime: item.startTime,
        startDuration: item.duration,
        startTrack: item.track,
      });

      // Select the item if not already selected
      if (!selectedItems.includes(item.id)) {
        selectTimelineItems([item.id]);
      }
    },
    [
      ui.timeline.scrollPosition,
      timeToPixels,
      selectedItems,
      selectTimelineItems,
    ]
  );

  // Handle mouse move
  const handleMouseMove = useCallback(
    (e: React.MouseEvent) => {
      if (!dragState.isDragging || !dragState.itemId) return;

      const rect = timelineRef.current?.getBoundingClientRect();
      if (!rect) return;

      const currentX = Math.max(0, e.clientX - rect.left + ui.timeline.scrollPosition - HEADER_COL_WIDTH);
      const currentY = e.clientY - rect.top;
      const deltaX = currentX - dragState.startX;
      const deltaTime = pixelsToTime(deltaX);

      if (dragState.dragType === 'move') {
        let newStartTime = snapToGrid(
          Math.max(0, dragState.startTime + deltaTime)
        );
        
        // Calculate new track based on dynamic per-track heights
        let acc = 0;
        let trackIndex = 0;
        for (let i = 0; i < perTrackHeight.length; i++) {
          acc += perTrackHeight[i].height;
          if (currentY < acc) { trackIndex = i; break; }
          if (i === perTrackHeight.length - 1) trackIndex = i;
        }
        const newTrack = Math.max(0, Math.min(trackIndex, EDUCATIONAL_TRACKS.length - 1));

        // Enforce no overlap on target track using current item duration
        const thisItem = timeline.find((t) => t.id === dragState.itemId);
        const dur = thisItem ? thisItem.duration : 1;
        const adjustedMove = resolveNoOverlap(newTrack, newStartTime, dur, dragState.itemId || undefined);
        moveTimelineItem(dragState.itemId, adjustedMove.start, newTrack);
      } else if (dragState.dragType === 'resize-left') {
        let newStartTime = snapToGrid(
          Math.max(0, dragState.startTime + deltaTime)
        );
        let newDuration = Math.max(
          MIN_CLIP_DURATION,
          dragState.startDuration - deltaTime
        );

        // Clamp against previous neighbor to avoid overlap
        const itemsSameTrack = timeline
          .filter((i) => i.track === dragState.startTrack && i.id !== dragState.itemId)
          .sort((a, b) => a.startTime - b.startTime);
        const prev = itemsSameTrack.filter((i) => i.startTime <= dragState.startTime).pop();
        if (prev) {
          const prevEnd = prev.startTime + prev.duration;
          if (newStartTime < prevEnd) {
            const deltaBlock = prevEnd - newStartTime;
            newStartTime = prevEnd;
            newDuration = Math.max(MIN_CLIP_DURATION, newDuration - deltaBlock);
          }
        }

        moveTimelineItem(dragState.itemId, newStartTime, dragState.startTrack);
        resizeTimelineItem(dragState.itemId, newDuration);
      } else if (dragState.dragType === 'resize-right') {
        let newDuration = Math.max(
          MIN_CLIP_DURATION,
          dragState.startDuration + deltaTime
        );

        // Clamp against next neighbor to avoid overlap
        const itemsSameTrack = timeline
          .filter((i) => i.track === dragState.startTrack && i.id !== dragState.itemId)
          .sort((a, b) => a.startTime - b.startTime);
        const next = itemsSameTrack.find((i) => i.startTime >= dragState.startTime);
        if (next) {
          const maxEnd = next.startTime;
          const maxDuration = Math.max(MIN_CLIP_DURATION, maxEnd - dragState.startTime);
          if (newDuration > maxDuration) newDuration = maxDuration;
        }
        resizeTimelineItem(dragState.itemId, newDuration);
      }
    },
    [
      dragState,
      ui.timeline.scrollPosition,
      pixelsToTime,
      snapToGrid,
      moveTimelineItem,
      resizeTimelineItem,
    ]
  );

  // Handle mouse up
  const handleMouseUp = useCallback(() => {
    setDragState({
      isDragging: false,
      dragType: null,
      itemId: null,
      startX: 0,
      startTime: 0,
      startDuration: 0,
      startTrack: 0,
    });
  }, []);

  // Handle timeline click (for deselection)
  const handleTimelineClick = useCallback(
    (e: React.MouseEvent) => {
      if (e.target === e.currentTarget) {
        clearTimelineSelection();
      }
    },
    [clearTimelineSelection]
  );

  // Handle zoom
  const handleZoom = useCallback(
    (delta: number) => {
      const newZoom = Math.max(0.1, Math.min(5, ui.timeline.zoom + delta));
      updateTimelineView({ zoom: newZoom });
    },
    [ui.timeline.zoom, updateTimelineView]
  );


  // Handle scroll with throttling for performance
  const handleScroll = useThrottledScroll(
    useCallback((scrollLeft: number, _scrollTop: number) => {
      updateTimelineView({ scrollPosition: scrollLeft });
    }, [updateTimelineView]),
    16 // ~60fps
  );

  // Dismiss placement warning
  const dismissPlacementWarning = useCallback((itemId: string) => {
    setPlacementWarnings(prev => 
      prev.map(w => w.itemId === itemId ? { ...w, show: false } : w)
    );
  }, []);

  // Playhead scrubbing state
  const [isScrubbing, setIsScrubbing] = useState(false);

  // Helper to compute time from mouse X within the scrollable grid
  const computeTimeFromClientX = useCallback((clientX: number) => {
    const rect = timelineRef.current?.getBoundingClientRect();
    if (!rect) return 0;
    const xContent = Math.max(0, clientX - rect.left + ui.timeline.scrollPosition - HEADER_COL_WIDTH);
    return Math.max(0, Math.min(maxDuration, pixelsToTime(xContent)));
  }, [ui.timeline.scrollPosition, pixelsToTime, maxDuration]);

  const handleScrubStart = useCallback((e: React.MouseEvent) => {
    // Ignore scrubbing if a clip drag initiated (propagation is stopped in clip handler)
    setIsScrubbing(true);
<<<<<<< HEAD
    const el = timelineRef.current as HTMLDivElement | null;

    const computeFromEl = (clientX: number) => {
      if (!el) return 0;
      const rect = el.getBoundingClientRect();
      const xContent = Math.max(0, clientX - rect.left + ui.timeline.scrollPosition - HEADER_COL_WIDTH);
      return Math.max(0, Math.min(maxDuration, pixelsToTime(xContent)));
    };

    const t = computeFromEl(e.clientX);
    seek(t);

    const onMove = (ev: MouseEvent) => {
      const tt = computeFromEl(ev.clientX);
      seek(tt);
    };
    const onUp = () => {
      setIsScrubbing(false);
      document.removeEventListener('mousemove', onMove);
      document.removeEventListener('mouseup', onUp);
    };
    document.addEventListener('mousemove', onMove);
    document.addEventListener('mouseup', onUp);
  }, [ui.timeline.scrollPosition, pixelsToTime, maxDuration, seek]);
=======
    const t = computeTimeFromClientX(e.clientX);
    seek(t);
  }, [computeTimeFromClientX, seek]);
>>>>>>> 1f0da5c0

  const handleScrubMove = useCallback((e: MouseEvent) => {
    if (!isScrubbing) return;
    const t = computeTimeFromClientX(e.clientX);
    seek(t);
  }, [isScrubbing, computeTimeFromClientX, seek]);

  const handleScrubEnd = useCallback(() => {
    setIsScrubbing(false);
  }, []);

  // Apply suggested placement
  const applySuggestedPlacement = useCallback((itemId: string, suggestion: PlacementSuggestion) => {
    const item = timeline.find(t => t.id === itemId);
    if (item) {
      moveTimelineItem(itemId, item.startTime, suggestion.suggestedTrack.trackNumber);
      dismissPlacementWarning(itemId);
    }
  }, [timeline, moveTimelineItem, dismissPlacementWarning]);

  // Add global mouse event listeners for dragging and scrubbing
  useEffect(() => {
    const handleGlobalMouseMove = (e: MouseEvent) => {
      if (dragState.isDragging) handleMouseMove(e as any);
      if (isScrubbing) handleScrubMove(e);
    };

    const handleGlobalMouseUp = () => {
      if (dragState.isDragging) handleMouseUp();
      if (isScrubbing) handleScrubEnd();
    };

    document.addEventListener('mousemove', handleGlobalMouseMove);
    document.addEventListener('mouseup', handleGlobalMouseUp);

    return () => {
      document.removeEventListener('mousemove', handleGlobalMouseMove);
      document.removeEventListener('mouseup', handleGlobalMouseUp);
    };
  }, [dragState.isDragging, isScrubbing, handleMouseMove, handleMouseUp, handleScrubMove, handleScrubEnd]);

  return (
    <div
      className={`educational-timeline bg-background-secondary border-t border-border-subtle flex flex-col ${className}`}
    >
      {/* Educational Timeline Header */}
      <div className="educational-timeline-header bg-background-tertiary border-b border-border-subtle p-3 flex items-center justify-between">
        <div className="flex items-center space-x-4">
          <span className="text-sm font-medium text-text-primary">Educational Timeline</span>
          
          {/* Mode Toggle (behind ADVANCED_UI flag) */}
          {FLAGS.ADVANCED_UI && (
            <div className="flex items-center space-x-2">
              <button
                onClick={() => handleModeChange(currentMode === 'simplified' ? 'advanced' : 'simplified')}
                className={`
                  flex items-center space-x-2 px-3 py-1.5 text-xs rounded-md transition-all
                  ${currentMode === 'simplified' 
                    ? 'bg-primary-600 text-white shadow-glow' 
                    : 'bg-neutral-700 text-text-secondary hover:bg-neutral-600'
                  }
                `}
                title={`Switch to ${currentMode === 'simplified' ? 'Advanced' : 'Simplified'} Mode`}
                data-help-id="timeline-mode-toggle"
              >
                {currentMode === 'simplified' ? (
                  <>
                    <Eye className="w-3 h-3" />
                    <span>Simplified</span>
                  </>
                ) : (
                  <>
                    <Settings className="w-3 h-3" />
                    <span>Advanced</span>
                  </>
                )}
              </button>
            </div>
          )}

          {/* Timeline Controls */}
          <div className="flex items-center space-x-2">
            <button
              onClick={() => handleZoom(-0.2)}
              className="p-1 text-text-secondary hover:text-text-primary transition-colors hover:bg-neutral-700 rounded"
              title="Zoom Out"
            >
              <svg className="w-4 h-4" fill="none" stroke="currentColor" viewBox="0 0 24 24">
                <path strokeLinecap="round" strokeLinejoin="round" strokeWidth={2} d="M20 12H4" />
              </svg>
            </button>
            <span className="text-xs text-text-tertiary min-w-[40px] text-center">
              {Math.round(ui.timeline.zoom * 100)}%
            </span>
            <button
              onClick={() => handleZoom(0.2)}
              className="p-1 text-text-secondary hover:text-text-primary transition-colors hover:bg-neutral-700 rounded"
              title="Zoom In"
            >
              <svg className="w-4 h-4" fill="none" stroke="currentColor" viewBox="0 0 24 24">
                <path strokeLinecap="round" strokeLinejoin="round" strokeWidth={2} d="M12 4v16m8-8H4" />
              </svg>
            </button>
          </div>

          {/* Snap to Grid Toggle */}
          <button
            onClick={() =>
              updateTimelineView({ snapToGrid: !ui.timeline.snapToGrid })
            }
            className={`px-2 py-1 text-xs rounded transition-colors ${
              ui.timeline.snapToGrid
                ? 'bg-primary-600 text-white shadow-glow'
                : 'bg-neutral-700 text-text-secondary hover:bg-neutral-600'
            }`}
            data-help-id="snap-toggle"
          >
            Snap
          </button>

          {/* Inline quick-add actions */}
          <div className="ml-4 flex items-center">
            <ContentAdditionToolbar variant="inline" />
          </div>
        </div>

        <div className="text-xs text-text-tertiary">
          Duration: {Math.round(timelineDuration * 10) / 10}s
        </div>
      </div>

      {/* Timeline Content (grid with sticky left headers) */}
      <div
<<<<<<< HEAD
        ref={timelineRef}
        className="educational-timeline-content overflow-auto flex-1"
        onScroll={handleScroll}
=======
        ref={(el) => {
          scrollRef.current = el as HTMLDivElement;
          containerRef.current = el as HTMLDivElement;
        }}
        className="educational-timeline-content overflow-auto flex-1"
        onScroll={(e) => {
          const target = e.currentTarget;
          handleScroll(target.scrollLeft, target.scrollTop);
        }}
>>>>>>> 1f0da5c0
        onDrop={handleDrop}
        onDragOver={handleDragOver}
        onClick={handleTimelineClick}
        onMouseDown={handleScrubStart}
      >
        <div
          ref={timelineRef}
          className="educational-timeline-grid relative grid"
          style={{
            gridTemplateColumns: `${HEADER_COL_WIDTH}px 1fr`,
            width: `${HEADER_COL_WIDTH + timelineWidth}px`,
            height: `${totalTimelineHeight}px`,
            minHeight: `${totalTimelineHeight}px`,
          }}
        >
          {/* Grid Lines overlay (right content column only) */}
          {ui.timeline.snapToGrid && (
            <div
              className="pointer-events-none absolute top-0 bottom-0"
              style={{ left: `${HEADER_COL_WIDTH}px`, right: 0 }}
            >
              {Array.from({ length: Math.ceil(maxDuration / ui.timeline.gridSize) }).map((_, i) => (
                <div
                  key={i}
                  className="absolute top-0 bottom-0 border-l border-border-subtle opacity-30"
                  style={{ left: `${timeToPixels(i * ui.timeline.gridSize)}px` }}
                />
              ))}
            </div>
          )}

          {/* Playhead overlay */}
          <div
            className="pointer-events-none absolute top-0 bottom-0 z-30"
            style={{ left: `${HEADER_COL_WIDTH + timeToPixels(playback.currentTime)}px` }}
          >
            <div style={{ position: 'absolute', top: 0, bottom: 0, width: 2, backgroundColor: 'var(--synapse-playhead)' }} />
            <div style={{ position: 'absolute', top: -6, left: -5, width: 10, height: 10, backgroundColor: 'var(--synapse-playhead)', borderRadius: 2 }} />
          </div>

          {/* Rows: Header cell + Content cell per track */}
          {EDUCATIONAL_TRACKS.map((track) => {
            const row = perTrackHeight.find((r) => r.id === track.id)!;
            const rowStyle: React.CSSProperties = { height: `${row.height}px` };
            return (
              <React.Fragment key={track.id}>
                {/* Left sticky header cell */}
                <div
                  className="sticky left-0 z-20 bg-background-tertiary border-b border-border-subtle flex items-center gap-2 px-3"
                  style={{ ...rowStyle, width: `${HEADER_COL_WIDTH}px` }}
                >
                  {/* Compact header content */}
                  <div
                    className="w-6 h-6 rounded-md flex items-center justify-center text-white text-xs font-semibold"
                    style={{ backgroundColor: track.color }}
                    title={`Track ${track.trackNumber + 1}`}
                  >
                    {track.name[0]}
                  </div>
                  <div className="min-w-0">
                    <div className="text-xs font-medium text-text-primary truncate">{track.name}</div>
                    <div className="text-[10px] text-text-tertiary">Track {track.trackNumber + 1}</div>
                  </div>
                </div>

                {/* Right content cell */}
                <div className="relative border-b border-border-subtle" style={rowStyle}>
                  <EducationalTrack
                    track={track}
                    items={timeline}
                    isActive={false}
                    trackHeight={row.height}
                    timeToPixels={timeToPixels}
                    onItemDrop={(item) => handleSmartDrop(new DragEvent('drop') as any, track)}
                    onItemMouseDown={handleClipMouseDown}
                    selectedItems={selectedItems}
                    dragState={dragState}
                    // Performance optimization props
                    containerWidth={containerSize.width}
                    pixelsPerSecond={PIXELS_PER_SECOND}
                    zoom={ui.timeline.zoom}
                    scrollLeft={ui.timeline.scrollPosition}
                    useVirtualization={breakpoint === 'desktop' && timeline.length > 20}
                  />
                </div>
              </React.Fragment>
            );
          })}
        </div>
      </div>

      {/* Placement Warnings */}
      {placementWarnings
        .filter(warning => warning.show)
        .map(warning => (
          <PlacementWarningToast
            key={warning.itemId}
            warning={warning}
            onDismiss={() => dismissPlacementWarning(warning.itemId)}
            onApplySuggestion={() => applySuggestedPlacement(warning.itemId, warning.suggestion)}
          />
        ))}
    </div>
  );
}

interface PlacementWarningToastProps {
  warning: PlacementWarning;
  onDismiss: () => void;
  onApplySuggestion: () => void;
}

function PlacementWarningToast({ 
  warning, 
  onDismiss, 
  onApplySuggestion 
}: PlacementWarningToastProps) {
  return (
    <div className="fixed bottom-4 right-4 bg-background-tertiary border border-border-subtle rounded-lg shadow-lg p-4 max-w-sm z-50">
      <div className="flex items-start space-x-3">
        <div className="flex-shrink-0">
          <div className="w-8 h-8 bg-accent-yellow bg-opacity-20 rounded-full flex items-center justify-center">
            <svg className="w-4 h-4 text-accent-yellow" fill="currentColor" viewBox="0 0 20 20">
              <path fillRule="evenodd" d="M8.257 3.099c.765-1.36 2.722-1.36 3.486 0l5.58 9.92c.75 1.334-.213 2.98-1.742 2.98H4.42c-1.53 0-2.493-1.646-1.743-2.98l5.58-9.92zM11 13a1 1 0 11-2 0 1 1 0 012 0zm-1-8a1 1 0 00-1 1v3a1 1 0 002 0V6a1 1 0 00-1-1z" clipRule="evenodd" />
            </svg>
          </div>
        </div>
        <div className="flex-1">
          <h4 className="text-sm font-medium text-text-primary mb-1">
            Track Placement Suggestion
          </h4>
          <p className="text-xs text-text-secondary mb-3">
            {warning.suggestion.reason}
          </p>
          <div className="flex space-x-2">
            <button
              onClick={onApplySuggestion}
              className="px-3 py-1 text-xs bg-primary-600 text-white rounded hover:bg-primary-700 transition-colors"
            >
              Move to {warning.suggestion.suggestedTrack.name}
            </button>
            <button
              onClick={onDismiss}
              className="px-3 py-1 text-xs bg-neutral-700 text-text-secondary rounded hover:bg-neutral-600 transition-colors"
            >
              Keep Here
            </button>
          </div>
        </div>
        <button
          onClick={onDismiss}
          className="flex-shrink-0 text-text-tertiary hover:text-text-secondary transition-colors"
        >
          <svg className="w-4 h-4" fill="none" stroke="currentColor" viewBox="0 0 24 24">
            <path strokeLinecap="round" strokeLinejoin="round" strokeWidth={2} d="M6 18L18 6M6 6l12 12" />
          </svg>
        </button>
      </div>
    </div>
  );
}<|MERGE_RESOLUTION|>--- conflicted
+++ resolved
@@ -545,36 +545,9 @@
   const handleScrubStart = useCallback((e: React.MouseEvent) => {
     // Ignore scrubbing if a clip drag initiated (propagation is stopped in clip handler)
     setIsScrubbing(true);
-<<<<<<< HEAD
-    const el = timelineRef.current as HTMLDivElement | null;
-
-    const computeFromEl = (clientX: number) => {
-      if (!el) return 0;
-      const rect = el.getBoundingClientRect();
-      const xContent = Math.max(0, clientX - rect.left + ui.timeline.scrollPosition - HEADER_COL_WIDTH);
-      return Math.max(0, Math.min(maxDuration, pixelsToTime(xContent)));
-    };
-
-    const t = computeFromEl(e.clientX);
-    seek(t);
-
-    const onMove = (ev: MouseEvent) => {
-      const tt = computeFromEl(ev.clientX);
-      seek(tt);
-    };
-    const onUp = () => {
-      setIsScrubbing(false);
-      document.removeEventListener('mousemove', onMove);
-      document.removeEventListener('mouseup', onUp);
-    };
-    document.addEventListener('mousemove', onMove);
-    document.addEventListener('mouseup', onUp);
-  }, [ui.timeline.scrollPosition, pixelsToTime, maxDuration, seek]);
-=======
     const t = computeTimeFromClientX(e.clientX);
     seek(t);
   }, [computeTimeFromClientX, seek]);
->>>>>>> 1f0da5c0
 
   const handleScrubMove = useCallback((e: MouseEvent) => {
     if (!isScrubbing) return;
@@ -708,11 +681,6 @@
 
       {/* Timeline Content (grid with sticky left headers) */}
       <div
-<<<<<<< HEAD
-        ref={timelineRef}
-        className="educational-timeline-content overflow-auto flex-1"
-        onScroll={handleScroll}
-=======
         ref={(el) => {
           scrollRef.current = el as HTMLDivElement;
           containerRef.current = el as HTMLDivElement;
@@ -722,7 +690,6 @@
           const target = e.currentTarget;
           handleScroll(target.scrollLeft, target.scrollTop);
         }}
->>>>>>> 1f0da5c0
         onDrop={handleDrop}
         onDragOver={handleDragOver}
         onClick={handleTimelineClick}
