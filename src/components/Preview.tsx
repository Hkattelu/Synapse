import React, { useCallback, useEffect, useMemo, useState } from 'react';
import { Player, type PlayerRef } from '@remotion/player';
import { useProject, usePlayback } from '../state/hooks';
import * as Hooks from '../state/hooks';
import { MainComposition } from '../remotion/MainComposition';
import type { MainCompositionProps } from '../remotion/types';
import type { TimelineItem } from '../lib/types';
import { getEducationalTrackByNumber } from '../lib/educationalTypes';

interface PreviewProps {
  className?: string;
}

// Helper function to format time with frame accuracy
function formatTime(seconds: number, fps: number = 30): string {
  const mins = Math.floor(seconds / 60);
  const secs = Math.floor(seconds % 60);
  const frames = Math.floor((seconds % 1) * fps);
  return `${mins.toString().padStart(2, '0')}:${secs.toString().padStart(2, '0')}.${frames.toString().padStart(2, '0')}`;
}

export const Preview: React.FC<PreviewProps> = ({ className = '' }) => {
  const { project, updateProject } = useProject();
  const { playback, play, pause, seek, setVolume, toggleMute } = usePlayback();
  // Some tests partially mock the hooks module without providing useTimeline.
  // Tolerate that by falling back to a no-op implementation when missing,
  // but keep everything strongly typed.
  type TimelineApi = {
    timeline: TimelineItem[];
    updateTimelineItem: (id: string, updates: Partial<TimelineItem>) => void;
  };
  const noopUpdate: TimelineApi['updateTimelineItem'] = () => {};
  let useTimelineFn: (() => TimelineApi) | undefined;
  if (Object.prototype.hasOwnProperty.call(Hooks, 'useTimeline')) {
    const candidate = (Hooks as unknown as { useTimeline: unknown })
      .useTimeline;
    if (typeof candidate === 'function') {
      useTimelineFn = candidate as () => TimelineApi;
    }
  }
  const useTimelineOrStub: () => TimelineApi =
    useTimelineFn ?? (() => ({ timeline: [], updateTimelineItem: noopUpdate }));

  const { timeline, updateTimelineItem } = useTimelineOrStub();
  const playerRef = React.useRef<PlayerRef>(null);
  const [isDragging, setIsDragging] = useState(false);
  const [isFullscreen, setIsFullscreen] = useState(false);

<<<<<<< HEAD
=======
  // Local state for editable dimensions
  const [dimWidth, setDimWidth] = useState<number>(
    () => project?.settings.width || 1920
  );
  const [dimHeight, setDimHeight] = useState<number>(
    () => project?.settings.height || 1080
  );
>>>>>>> a80d13e1

  useEffect(() => {
    if (project?.settings) {
      setDimWidth(project.settings.width);
      setDimHeight(project.settings.height);
    }
  }, [project?.settings?.width, project?.settings?.height]);

  const applyDimensions = useCallback(
    (w: number, h: number) => {
      if (!project) return;
      const width = Math.max(256, Math.min(3840, Math.floor(w)));
      const height = Math.max(256, Math.min(3840, Math.floor(h)));
      setDimWidth(width);
      setDimHeight(height);
      updateProject({ settings: { ...project.settings, width, height } });
    },
    [project, updateProject]
  );

  const applyAspectPreset = useCallback(
    (
      preset:
        | '16:9'
        | '9:16'
        | '1:1'
        | '720p'
        | '1080p'
        | 'vertical-720'
        | 'vertical-1080'
    ) => {
      if (!project) return;
      const fps = project.settings.fps;
      switch (preset) {
        case '16:9':
        case '1080p':
          applyDimensions(1920, 1080);
          break;
        case '720p':
          applyDimensions(1280, 720);
          break;
        case '9:16':
        case 'vertical-1080':
          applyDimensions(1080, 1920);
          break;
        case 'vertical-720':
          applyDimensions(720, 1280);
          break;
        case '1:1':
          applyDimensions(1080, 1080);
          break;
        default:
          applyDimensions(project.settings.width, project.settings.height);
          break;
      }
    },
    [project, applyDimensions]
  );

  // Prepare composition props from project state
  const compositionProps: MainCompositionProps = useMemo(() => {
    if (!project) {
      return {
        timeline: [],
        mediaAssets: [],
        settings: {
          width: 1920,
          height: 1080,
          fps: 30,
          duration: 60,
          backgroundColor: '#000000',
        },
      };
    }

    return {
      timeline: project.timeline,
      mediaAssets: project.mediaAssets,
      settings: project.settings,
    };
  }, [project]);

  // Calculate total duration in frames
  const durationInFrames = useMemo(() => {
    return Math.round(
      compositionProps.settings.duration * compositionProps.settings.fps
    );
  }, [compositionProps.settings.duration, compositionProps.settings.fps]);

  // Sync playback state with player (ensure seek on play transitions)
  const wasPlayingRef = React.useRef<boolean>(false);
  useEffect(() => {
    if (!playerRef.current) return;

    // Add a small delay to ensure player is ready
    const timer = setTimeout(() => {
      if (!playerRef.current) return;

      try {
        // If transitioning to playing, ensure the player seeks to the global current time first
        if (playback.isPlaying && !wasPlayingRef.current) {
          const frame = Math.round(
            playback.currentTime * compositionProps.settings.fps
          );
          playerRef.current.seekTo(frame);
          playerRef.current.play();
        } else if (playback.isPlaying) {
          playerRef.current.play();
        } else {
          playerRef.current.pause();
        }
        wasPlayingRef.current = playback.isPlaying;
      } catch {
        console.error('Error controlling player');
      }
    }, 100);

    return () => clearTimeout(timer);
  }, [playback.isPlaying, playback.currentTime, compositionProps.settings.fps]);

  // Manual timer for updating playback time when Remotion's onTimeUpdate doesn't work
  useEffect(() => {
    if (!playback.isPlaying) return;

    const interval = setInterval(() => {
      if (playerRef.current && !isDragging) {
        try {
          // Try to get current frame from player
          if (typeof playerRef.current.getCurrentFrame === 'function') {
            const currentFrame = playerRef.current.getCurrentFrame();
            const timeInSeconds = currentFrame / compositionProps.settings.fps;

            // Only update if time has changed significantly
            if (Math.abs(timeInSeconds - playback.currentTime) > 0.01) {
              seek(timeInSeconds);
            }
          } else {
            // Fallback: increment time manually based on real time
            const newTime = playback.currentTime + 1000 / 30 / 1000; // 30fps increment
            if (newTime <= compositionProps.settings.duration) {
              seek(newTime);
            } else {
              // End of video, pause
              pause();
            }
          }
        } catch {
          // Fallback: increment time manually
          const newTime = playback.currentTime + 1000 / 30 / 1000;
          if (newTime <= compositionProps.settings.duration) {
            seek(newTime);
          } else {
            pause();
          }
        }
      }
    }, 1000 / 30); // Update at 30fps

    return () => clearInterval(interval);
  }, [
    playback.isPlaying,
    playback.currentTime,
    seek,
    compositionProps.settings.fps,
    compositionProps.settings.duration,
    isDragging,
    pause,
  ]);

  // Sync current time with player (only when seeking manually)
  useEffect(() => {
    if (!playerRef.current || isDragging) return;
    if (!playerRef.current || isDragging) return;

    const currentFrame = Math.round(
      playback.currentTime * compositionProps.settings.fps
    );

    // Only seek if there's a significant difference to avoid conflicts
    const playerCurrentFrame = Math.round(
      playback.currentTime * compositionProps.settings.fps
    );
    if (Math.abs(currentFrame - playerCurrentFrame) > 1) {
      playerRef.current.seekTo(currentFrame);
    }
  }, [playback.currentTime, compositionProps.settings.fps, isDragging]);

  // Handle player play/pause
  const handlePlayPause = useCallback(() => {
    if (playback.isPlaying) {
      pause();
    } else {
      // Ensure player seeks to current global time before starting playback via UI control
      if (playerRef.current) {
        try {
          const frame = Math.round(
            playback.currentTime * compositionProps.settings.fps
          );
          playerRef.current.seekTo(frame);
        } catch {}
      }
      play();
    }
  }, [playback.isPlaying, play, pause, playback.currentTime, compositionProps.settings.fps]);

  // Handle seeking to specific time
  const handleSeek = useCallback(
    (time: number) => {
      const clampedTime = Math.max(
        0,
        Math.min(time, compositionProps.settings.duration)
      );
      seek(clampedTime);

      if (playerRef.current) {
        const frame = Math.round(clampedTime * compositionProps.settings.fps);
        playerRef.current.seekTo(frame);
      }
    },
    [seek, compositionProps.settings.duration, compositionProps.settings.fps]
  );

  // Handle timeline scrubbing
  const handleTimelineScrub = useCallback(
    (event: React.MouseEvent<HTMLDivElement>) => {
      const rect = event.currentTarget.getBoundingClientRect();
      const x = event.clientX - rect.left;
      const percentage = x / rect.width;
      const time = percentage * compositionProps.settings.duration;
      handleSeek(time);
    },
    [handleSeek, compositionProps.settings.duration]
  );

  // Handle fullscreen toggle
  const handleFullscreenToggle = useCallback(() => {
    setIsFullscreen(!isFullscreen);
  }, [isFullscreen]);

  // Handle escape key to exit fullscreen
  useEffect(() => {
    const handleKeyDown = (e: KeyboardEvent) => {
      if (e.key === 'Escape' && isFullscreen) {
        setIsFullscreen(false);
      }
    };

    if (isFullscreen) {
      document.addEventListener('keydown', handleKeyDown);
      return () => document.removeEventListener('keydown', handleKeyDown);
    }
  }, [isFullscreen]);

  // Handle timeline drag start
  const handleTimelineDragStart = useCallback(
    (event: React.MouseEvent<HTMLDivElement>) => {
      setIsDragging(true);
      handleTimelineScrub(event);

      // Capture the DOM element now; don't rely on the pooled React event later
      const targetEl = event.currentTarget as HTMLDivElement;

      const handleMouseMove = (e: MouseEvent) => {
        const rect = targetEl.getBoundingClientRect();
        const x = e.clientX - rect.left;
        const percentage = Math.max(0, Math.min(1, x / rect.width));
        const time = percentage * compositionProps.settings.duration;
        handleSeek(time);
      };

      const handleMouseUp = () => {
        setIsDragging(false);
        document.removeEventListener('mousemove', handleMouseMove);
        document.removeEventListener('mouseup', handleMouseUp);
      };

      document.addEventListener('mousemove', handleMouseMove);
      document.addEventListener('mouseup', handleMouseUp);
    },
    [
      handleSeek,
      handleTimelineScrub,
      playback.currentTime,
      compositionProps.settings.duration,
    ]
  );

  // Handle volume change
  const handleVolumeChange = useCallback(
    (event: React.ChangeEvent<HTMLInputElement>) => {
      const volume = parseFloat(event.target.value);
      setVolume(volume);
    },
    [setVolume]
  );

<<<<<<< HEAD

=======
>>>>>>> a80d13e1
  // Handle frame-by-frame navigation
  const handleFrameBackward = useCallback(() => {
    const frameTime = 1 / compositionProps.settings.fps;
    const newTime = Math.max(0, playback.currentTime - frameTime);
    handleSeek(newTime);
  }, [playback.currentTime, compositionProps.settings.fps, handleSeek]);

  const handleFrameForward = useCallback(() => {
    const frameTime = 1 / compositionProps.settings.fps;
    const newTime = Math.min(
      compositionProps.settings.duration,
      playback.currentTime + frameTime
    );
    handleSeek(newTime);
  }, [
    playback.currentTime,
    compositionProps.settings.fps,
    compositionProps.settings.duration,
    handleSeek,
  ]);

  if (!project) {
    // Graceful empty state for preview
    return (
      <div
        className={`bg-background-primary flex items-center justify-center ${className}`}
      >
        <div className="text-center text-text-secondary">
          <div className="w-16 h-16 bg-background-secondary rounded-lg mx-auto mb-4 flex items-center justify-center">
            <svg
              className="w-8 h-8"
              fill="none"
              stroke="currentColor"
              viewBox="0 0 24 24"
            >
              <path
                strokeLinecap="round"
                strokeLinejoin="round"
                strokeWidth={2}
                d="M14.828 14.828a4 4 0 01-5.656 0M9 10h1m4 0h1m-6 4h.01M21 12a9 9 0 11-18 0 9 9 0 0118 0z"
              />
            </svg>
          </div>
          <p className="text-lg font-medium text-text-primary">
            No Project Loaded
          </p>
          <p className="text-sm">Create or load a project to see the preview</p>
        </div>
      </div>
    );
  }

  return (
    <div className={`bg-background-primary flex flex-col ${className}`}>
      {/* Preview Area */}
      <div className="flex-1 flex items-center justify-center p-4 bg-black">
        <div className="relative w-full h-full flex items-center justify-center group">
          <Player
            acknowledgeRemotionLicense
            ref={playerRef}
            component={MainComposition}
            inputProps={compositionProps}
            durationInFrames={durationInFrames}
            fps={compositionProps.settings.fps}
            compositionWidth={compositionProps.settings.width}
            compositionHeight={compositionProps.settings.height}
            style={{
              width: '100%',
              height: '100%',
              maxWidth: '100%',
              maxHeight: '100%',
              objectFit: 'contain',
            }}
            controls={false}
            loop={false}
            showVolumeControls={false}
            clickToPlay={false}
          />

          {/* Fullscreen Button */}
          <button
            onClick={handleFullscreenToggle}
            className="absolute top-3 right-3 bg-neutral-900/70 backdrop-blur hover:bg-neutral-800/70 text-white p-2 rounded transition-colors"
            title="Toggle Fullscreen"
          >
            {isFullscreen ? (
              <svg
                className="w-5 h-5"
                fill="none"
                stroke="currentColor"
                viewBox="0 0 24 24"
              >
                <path
                  strokeLinecap="round"
                  strokeLinejoin="round"
                  strokeWidth={2}
                  d="M6 18L18 6M6 6l12 12"
                />
              </svg>
            ) : (
              <svg
                className="w-5 h-5"
                fill="none"
                stroke="currentColor"
                viewBox="0 0 24 24"
              >
                <path
                  strokeLinecap="round"
                  strokeLinejoin="round"
                  strokeWidth={2}
                  d="M4 8V4m0 0h4M4 4l5 5m11-1V4m0 0h-4m4 0l-5 5M4 16v4m0 0h4m-4 0l5-5m11 5l-5-5m5 5v-4m0 4h-4"
                />
              </svg>
            )}
          </button>

          {/* Hover Controls Overlay */}
          <div className="pointer-events-none absolute bottom-3 left-1/2 -translate-x-1/2 opacity-0 group-hover:opacity-100 transition-opacity">
            <div className="pointer-events-auto bg-neutral-900/70 backdrop-blur rounded-lg px-3 py-2 text-white flex items-center gap-4 border border-white/10">
              {/* Play/Pause */}
              <button
                onClick={handlePlayPause}
<<<<<<< HEAD
                className="bg-primary-600 hover:bg-primary-700 text-white rounded-full w-10 h-10 flex items-center justify-center transition-colors"
=======
                className="bg-primary-600 hover:bg-primary-700 text-white rounded-full w-12 h-12 flex items-center justify-center transition-colors"
>>>>>>> a80d13e1
                title={playback.isPlaying ? 'Pause' : 'Play'}
              >
                {playback.isPlaying ? (
                  <svg
<<<<<<< HEAD
                    className="w-5 h-5"
=======
                    className="w-6 h-6"
>>>>>>> a80d13e1
                    fill="none"
                    stroke="currentColor"
                    viewBox="0 0 24 24"
                  >
                    <path
                      strokeLinecap="round"
                      strokeLinejoin="round"
                      strokeWidth={2}
                      d="M10 9v6m4-6v6"
                    />
                  </svg>
                ) : (
                  <svg
<<<<<<< HEAD
                    className="w-5 h-5 ml-0.5"
=======
                    className="w-6 h-6 ml-0.5"
>>>>>>> a80d13e1
                    fill="none"
                    stroke="currentColor"
                    viewBox="0 0 24 24"
                  >
                    <path
                      strokeLinecap="round"
                      strokeLinejoin="round"
                      strokeWidth={2}
                      d="M14.752 11.168l-3.197-2.132A1 1 0 0010 9.87v4.263a1 1 0 001.555.832l3.197-2.132a1 1 0 000-1.664z"
                    />
                  </svg>
                )}
              </button>

              {/* Time Display */}
              <div className="flex items-center gap-1 text-xs">
                <span className="font-mono">
                  {formatTime(
                    playback.currentTime,
                    compositionProps.settings.fps
                  )}
                </span>
                <span className="opacity-70">/</span>
                <span className="font-mono">
                  {formatTime(
                    compositionProps.settings.duration,
                    compositionProps.settings.fps
                  )}
                </span>
              </div>

              {/* Volume Controls */}
              <div className="flex items-center gap-2">
                <button
                  onClick={toggleMute}
                  className="text-white/90 hover:text-white p-2 rounded transition-colors"
                  title={playback.muted ? 'Unmute' : 'Mute'}
                >
                  {playback.muted || playback.volume === 0 ? (
                    <svg
                      className="w-5 h-5"
                      fill="none"
                      stroke="currentColor"
                      viewBox="0 0 24 24"
                    >
                      <path
                        strokeLinecap="round"
                        strokeLinejoin="round"
                        strokeWidth={2}
                        d="M5.586 15H4a1 1 0 01-1-1v-4a1 1 0 011-1h1.586l4.707-4.707C10.923 3.663 12 4.109 12 5v14c0 .891-1.077 1.337-1.707.707L5.586 15z"
                      />
                      <path
                        strokeLinecap="round"
                        strokeLinejoin="round"
                        strokeWidth={2}
                        d="M17 14l2-2m0 0l2-2m-2 2l-2-2m2 2l2 2"
                      />
                    </svg>
                  ) : (
                    <svg
                      className="w-5 h-5"
                      fill="none"
                      stroke="currentColor"
                      viewBox="0 0 24 24"
                    >
                      <path
                        strokeLinecap="round"
                        strokeLinejoin="round"
                        strokeWidth={2}
                        d="M15.536 8.464a5 5 0 010 7.072m2.828-9.9a9 9 0 010 12.728M5.586 15H4a1 1 0 01-1-1v-4a1 1 0 011-1h1.586l4.707-4.707C10.923 3.663 12 4.109 12 5v14c0 .891-1.077 1.337-1.707.707L5.586 15z"
                      />
                    </svg>
                  )}
                </button>
                <input
                  type="range"
                  min="0"
                  max="1"
                  step="0.01"
                  value={playback.muted ? 0 : playback.volume}
                  onChange={handleVolumeChange}
                  className="w-20 h-1 bg-white/30 rounded-lg appearance-none cursor-pointer slider"
                  title="Volume"
                />
              </div>
            </div>
          </div>
        </div>
      </div>
      {/* Timeline Scrubber with centered Record button */}
      <div className="bg-background-secondary border-t border-border-subtle px-4 py-2">
        <div className="flex items-center gap-3">
          <div className="relative flex-1">
            <div
              className="h-2 bg-gray-600 rounded-full cursor-pointer relative"
              onMouseDown={handleTimelineDragStart}
              onClick={handleTimelineScrub}
              data-testid="timeline-scrubber"
            >
              {/* Progress bar (colored left side) */}
              <div
                className="h-full bg-purple-600 rounded-full relative transition-all duration-100"
                style={{
                  width: `${Math.max(0, Math.min(100, (playback.currentTime / compositionProps.settings.duration) * 100))}%`,
                }}
              />
              {/* Playhead handle */}
              <div
                className="absolute top-1/2 transform -translate-y-1/2 w-4 h-4 bg-white rounded-full border-2 border-purple-600 shadow-lg cursor-grab active:cursor-grabbing transition-all duration-100"
                style={{
                  left: `${Math.max(0, Math.min(100, (playback.currentTime / compositionProps.settings.duration) * 100))}%`,
                  transform: 'translateX(-50%)',
                }}
              />
            </div>
          </div>
          <button
            onClick={() => {
              try {
                window.dispatchEvent(new CustomEvent('openRecorderDialog'));
              } catch {}
            }}
            className="w-10 h-10 rounded-full bg-red-600 hover:bg-red-700 text-white flex items-center justify-center shadow-synapse-sm"
            title="Record narration or camera"
          >
            <svg className="w-5 h-5" viewBox="0 0 24 24" fill="none" stroke="currentColor" strokeWidth="2" strokeLinecap="round" strokeLinejoin="round">
              <circle cx="12" cy="12" r="5" />
            </svg>
          </button>
        </div>
      </div>

<<<<<<< HEAD

=======
>>>>>>> a80d13e1
      {/* Condensed Preview Controls (reduced height) */}
      <div className="bg-background-secondary/80 border-t border-border-subtle px-3 py-2">
        <div className="flex items-center justify-between">
          {/* Left: Frame step */}
          <div className="flex items-center gap-1">
            <button
              onClick={handleFrameBackward}
              className="text-text-secondary hover:text-text-primary p-1.5 rounded hover:bg-neutral-700"
              title="Previous Frame"
            >
              <svg className="w-4 h-4" fill="none" stroke="currentColor" viewBox="0 0 24 24">
                <path strokeLinecap="round" strokeLinejoin="round" strokeWidth={2} d="M12.066 11.2a1 1 0 000 1.6l5.334 4A1 1 0 0019 16V8a1 1 0 00-1.6-.8l-5.334 4zM4.066 11.2a1 1 0 000 1.6l5.334 4A1 1 0 0011 16V8a1 1 0 00-1.6-.8l-5.334 4z" />
              </svg>
            </button>
            <button
              onClick={handleFrameForward}
              className="text-text-secondary hover:text-text-primary p-1.5 rounded hover:bg-neutral-700"
              title="Next Frame"
            >
<<<<<<< HEAD
              <svg className="w-4 h-4" fill="none" stroke="currentColor" viewBox="0 0 24 24">
                <path strokeLinecap="round" strokeLinejoin="round" strokeWidth={2} d="M5 4v16l6-8-6-8zM11 4v16l6-8-6-8z" />
=======
              <svg
                className="w-4 h-4"
                fill="none"
                stroke="currentColor"
                viewBox="0 0 24 24"
              >
                <path
                  strokeLinecap="round"
                  strokeLinejoin="round"
                  strokeWidth={2}
                  d="M5 4v16l6-8-6-8zM11 4v16l6-8-6-8z"
                />
>>>>>>> a80d13e1
              </svg>
            </button>
          </div>

          {/* Center: Time display (secondary) */}
          <div className="flex items-center gap-1 text-xs text-text-secondary">
            <span className="font-mono">
              {formatTime(playback.currentTime, compositionProps.settings.fps)}
            </span>
            <span>/</span>
            <span className="font-mono">
              {formatTime(
                compositionProps.settings.duration,
                compositionProps.settings.fps
              )}
            </span>
          </div>

          {/* Right: Aspect ratio + Record (Export moved to header; Audio moved to overlay) */}
          <div className="flex items-center gap-2">
            <div className="hidden sm:flex items-center gap-1">
              {(() => {
                const w = project?.settings.width || dimWidth;
                const h = project?.settings.height || dimHeight;
                const gcd = (a: number, b: number): number =>
                  b === 0 ? Math.abs(a) : gcd(b, a % b);
                const g = gcd(w, h) || 1;
                const ratioLabel = `${Math.round(w / g)}/${Math.round(h / g)}`;
<<<<<<< HEAD
                const isChecked = (val: '16/9' | '1/1' | '9/16') => ratioLabel === val;
                const baseBtn = 'inline-flex items-center justify-center px-2.5 py-1 text-xs rounded-md';
                const checkedCls = 'bg-background-primary text-text-primary shadow-sm';
                const uncheckedCls = 'text-text-secondary hover:bg-background-primary/30';
                return (
                  <div role="radiogroup" aria-label="Aspect ratio" className="inline-flex items-center bg-background-tertiary rounded-md p-0.5">
=======
                const isChecked = (val: '16/9' | '1/1' | '9/16') =>
                  ratioLabel === val;
                const baseBtn =
                  'inline-flex items-center justify-center px-2.5 py-1 text-xs rounded-md';
                const checkedCls =
                  'bg-background-primary text-text-primary shadow-sm';
                const uncheckedCls =
                  'text-text-secondary hover:bg-background-primary/30';
                return (
                  <div
                    role="radiogroup"
                    aria-label="Aspect ratio"
                    className="inline-flex items-center bg-background-tertiary rounded-md p-0.5"
                  >
>>>>>>> a80d13e1
                    <button
                      type="button"
                      role="radio"
                      aria-checked={isChecked('16/9')}
                      className={`${baseBtn} ${isChecked('16/9') ? checkedCls : uncheckedCls}`}
                      onClick={() => applyDimensions(1920, 1080)}
                      title="Landscape 16:9"
                      value="16/9"
                      tabIndex={-1}
                    >
<<<<<<< HEAD
                      <svg xmlns="http://www.w3.org/2000/svg" width="20" height="20" viewBox="0 0 24 24" fill="none" stroke="currentColor" strokeWidth="2" strokeLinecap="round" strokeLinejoin="round" className="h-3.5 w-3.5">
=======
                      <svg
                        xmlns="http://www.w3.org/2000/svg"
                        width="20"
                        height="20"
                        viewBox="0 0 24 24"
                        fill="none"
                        stroke="currentColor"
                        strokeWidth="2"
                        strokeLinecap="round"
                        strokeLinejoin="round"
                        className="h-3.5 w-3.5"
                      >
>>>>>>> a80d13e1
                        <rect width="20" height="12" x="2" y="6" rx="2"></rect>
                      </svg>
                    </button>
                    <button
                      type="button"
                      role="radio"
                      aria-checked={isChecked('1/1')}
                      className={`${baseBtn} ${isChecked('1/1') ? checkedCls : uncheckedCls}`}
                      onClick={() => applyDimensions(1080, 1080)}
                      title="Square 1:1"
                      value="1/1"
                      tabIndex={-1}
                    >
<<<<<<< HEAD
                      <svg xmlns="http://www.w3.org/2000/svg" width="20" height="20" viewBox="0 0 24 24" fill="none" stroke="currentColor" strokeWidth="2" strokeLinecap="round" strokeLinejoin="round" className="h-3.5 w-3.5">
=======
                      <svg
                        xmlns="http://www.w3.org/2000/svg"
                        width="20"
                        height="20"
                        viewBox="0 0 24 24"
                        fill="none"
                        stroke="currentColor"
                        strokeWidth="2"
                        strokeLinecap="round"
                        strokeLinejoin="round"
                        className="h-3.5 w-3.5"
                      >
>>>>>>> a80d13e1
                        <rect width="18" height="18" x="3" y="3" rx="2"></rect>
                      </svg>
                    </button>
                    <button
                      type="button"
                      role="radio"
                      aria-checked={isChecked('9/16')}
                      className={`${baseBtn} ${isChecked('9/16') ? checkedCls : uncheckedCls}`}
                      onClick={() => applyDimensions(1080, 1920)}
                      title="Vertical 9:16"
                      value="9/16"
                      tabIndex={0}
                    >
<<<<<<< HEAD
                      <svg xmlns="http://www.w3.org/2000/svg" width="20" height="20" viewBox="0 0 24 24" fill="none" stroke="currentColor" strokeWidth="2" strokeLinecap="round" strokeLinejoin="round" className="h-3.5 w-3.5">
=======
                      <svg
                        xmlns="http://www.w3.org/2000/svg"
                        width="20"
                        height="20"
                        viewBox="0 0 24 24"
                        fill="none"
                        stroke="currentColor"
                        strokeWidth="2"
                        strokeLinecap="round"
                        strokeLinejoin="round"
                        className="h-3.5 w-3.5"
                      >
>>>>>>> a80d13e1
                        <rect width="12" height="20" x="6" y="2" rx="2"></rect>
                      </svg>
                    </button>
                  </div>
                );
              })()}
            </div>
            <button
<<<<<<< HEAD
              onClick={() => window.dispatchEvent(new CustomEvent('openRecorderDialog'))}
              className="text-red-400 hover:text-red-300 p-1.5 rounded hover:bg-neutral-700"
              title="Record Narration"
            >
              <svg className="w-4 h-4" fill="currentColor" stroke="currentColor" viewBox="0 0 24 24">
=======
              onClick={() =>
                window.dispatchEvent(new CustomEvent('openRecorderDialog'))
              }
              className="text-red-400 hover:text-red-300 p-1.5 rounded hover:bg-neutral-700"
              title="Record Narration"
            >
              <svg
                className="w-4 h-4"
                fill="currentColor"
                stroke="currentColor"
                viewBox="0 0 24 24"
              >
>>>>>>> a80d13e1
                <circle cx="12" cy="12" r="8" strokeWidth={0} />
              </svg>
            </button>
          </div>
        </div>
      </div>

      {/* Fullscreen Overlay */}
      {isFullscreen && (
        <div className="fixed inset-0 z-50 bg-black flex items-center justify-center">
          <div className="relative w-full h-full flex items-center justify-center">
            <Player
              acknowledgeRemotionLicense
              ref={playerRef}
              component={MainComposition}
              inputProps={compositionProps}
              durationInFrames={durationInFrames}
              fps={compositionProps.settings.fps}
              compositionWidth={compositionProps.settings.width}
              compositionHeight={compositionProps.settings.height}
              style={{
                width: '100%',
                height: '100%',
                maxWidth: '100vw',
                maxHeight: '100vh',
                objectFit: 'contain',
              }}
              controls={false}
              loop={false}
              showVolumeControls={false}
              clickToPlay={false}
            />

            {/* Fullscreen Exit Button */}
            <button
              onClick={handleFullscreenToggle}
              className="absolute top-4 right-4 bg-neutral-900/70 backdrop-blur hover:bg-neutral-800/70 text-white p-3 rounded-full transition-colors z-10"
              title="Exit Fullscreen (ESC)"
            >
              <svg
                className="w-6 h-6"
                fill="none"
                stroke="currentColor"
                viewBox="0 0 24 24"
              >
                <path
                  strokeLinecap="round"
                  strokeLinejoin="round"
                  strokeWidth={2}
                  d="M6 18L18 6M6 6l12 12"
                />
              </svg>
            </button>

            {/* Fullscreen Controls */}
            <div className="absolute bottom-4 left-1/2 transform -translate-x-1/2 bg-neutral-900/70 backdrop-blur rounded-lg p-4">
              <div className="flex items-center space-x-4">
                {/* Play/Pause */}
                <button
                  onClick={handlePlayPause}
                  className="bg-primary-600 hover:bg-primary-700 text-white rounded-full w-12 h-12 flex items-center justify-center transition-colors shadow-glow"
                  title={playback.isPlaying ? 'Pause' : 'Play'}
                >
                  {playback.isPlaying ? (
                    <svg
                      className="w-6 h-6"
                      fill="none"
                      stroke="currentColor"
                      viewBox="0 0 24 24"
                    >
                      <path
                        strokeLinecap="round"
                        strokeLinejoin="round"
                        strokeWidth={2}
                        d="M10 9v6m4-6v6"
                      />
                    </svg>
                  ) : (
                    <svg
                      className="w-6 h-6 ml-1"
                      fill="none"
                      stroke="currentColor"
                      viewBox="0 0 24 24"
                    >
                      <path
                        strokeLinecap="round"
                        strokeLinejoin="round"
                        strokeWidth={2}
                        d="M14.752 11.168l-3.197-2.132A1 1 0 0010 9.87v4.263a1 1 0 001.555.832l3.197-2.132a1 1 0 000-1.664z"
                      />
                    </svg>
                  )}
                </button>

                {/* Time Display */}
                <div className="flex items-center space-x-2 text-sm text-white">
                  <span className="font-mono">
                    {formatTime(
                      playback.currentTime,
                      compositionProps.settings.fps
                    )}
                  </span>
                  <span>/</span>
                  <span className="font-mono">
                    {formatTime(
                      compositionProps.settings.duration,
                      compositionProps.settings.fps
                    )}
                  </span>
                </div>

                {/* Volume */}
                <div className="flex items-center space-x-2">
                  <button
                    onClick={toggleMute}
                    className="text-white hover:text-gray-300 p-2 rounded transition-colors"
                    title={playback.muted ? 'Unmute' : 'Mute'}
                  >
                    {playback.muted || playback.volume === 0 ? (
                      <svg
                        className="w-5 h-5"
                        fill="none"
                        stroke="currentColor"
                        viewBox="0 0 24 24"
                      >
                        <path
                          strokeLinecap="round"
                          strokeLinejoin="round"
                          strokeWidth={2}
                          d="M5.586 15H4a1 1 0 01-1-1v-4a1 1 0 011-1h1.586l4.707-4.707C10.923 3.663 12 4.109 12 5v14c0 .891-1.077 1.337-1.707.707L5.586 15z"
                        />
                        <path
                          strokeLinecap="round"
                          strokeLinejoin="round"
                          strokeWidth={2}
                          d="M17 14l2-2m0 0l2-2m-2 2l-2-2m2 2l2 2"
                        />
                      </svg>
                    ) : (
                      <svg
                        className="w-5 h-5"
                        fill="none"
                        stroke="currentColor"
                        viewBox="0 0 24 24"
                      >
                        <path
                          strokeLinecap="round"
                          strokeLinejoin="round"
                          strokeWidth={2}
                          d="M15.536 8.464a5 5 0 010 7.072m2.828-9.9a9 9 0 010 12.728M5.586 15H4a1 1 0 01-1-1v-4a1 1 0 011-1h1.586l4.707-4.707C10.923 3.663 12 4.109 12 5v14c0 .891-1.077 1.337-1.707.707L5.586 15z"
                        />
                      </svg>
                    )}
                  </button>
                  <input
                    type="range"
                    min="0"
                    max="1"
                    step="0.01"
                    value={playback.muted ? 0 : playback.volume}
                    onChange={handleVolumeChange}
                    className="w-20 h-1 bg-gray-600 rounded-lg appearance-none cursor-pointer slider"
                    title="Volume"
                  />
                </div>
              </div>
            </div>
          </div>
        </div>
      )}
    </div>
  );
};<|MERGE_RESOLUTION|>--- conflicted
+++ resolved
@@ -46,8 +46,6 @@
   const [isDragging, setIsDragging] = useState(false);
   const [isFullscreen, setIsFullscreen] = useState(false);
 
-<<<<<<< HEAD
-=======
   // Local state for editable dimensions
   const [dimWidth, setDimWidth] = useState<number>(
     () => project?.settings.width || 1920
@@ -55,7 +53,6 @@
   const [dimHeight, setDimHeight] = useState<number>(
     () => project?.settings.height || 1080
   );
->>>>>>> a80d13e1
 
   useEffect(() => {
     if (project?.settings) {
@@ -352,10 +349,6 @@
     [setVolume]
   );
 
-<<<<<<< HEAD
-
-=======
->>>>>>> a80d13e1
   // Handle frame-by-frame navigation
   const handleFrameBackward = useCallback(() => {
     const frameTime = 1 / compositionProps.settings.fps;
@@ -478,20 +471,12 @@
               {/* Play/Pause */}
               <button
                 onClick={handlePlayPause}
-<<<<<<< HEAD
-                className="bg-primary-600 hover:bg-primary-700 text-white rounded-full w-10 h-10 flex items-center justify-center transition-colors"
-=======
                 className="bg-primary-600 hover:bg-primary-700 text-white rounded-full w-12 h-12 flex items-center justify-center transition-colors"
->>>>>>> a80d13e1
                 title={playback.isPlaying ? 'Pause' : 'Play'}
               >
                 {playback.isPlaying ? (
                   <svg
-<<<<<<< HEAD
-                    className="w-5 h-5"
-=======
                     className="w-6 h-6"
->>>>>>> a80d13e1
                     fill="none"
                     stroke="currentColor"
                     viewBox="0 0 24 24"
@@ -505,11 +490,7 @@
                   </svg>
                 ) : (
                   <svg
-<<<<<<< HEAD
-                    className="w-5 h-5 ml-0.5"
-=======
                     className="w-6 h-6 ml-0.5"
->>>>>>> a80d13e1
                     fill="none"
                     stroke="currentColor"
                     viewBox="0 0 24 24"
@@ -642,10 +623,6 @@
         </div>
       </div>
 
-<<<<<<< HEAD
-
-=======
->>>>>>> a80d13e1
       {/* Condensed Preview Controls (reduced height) */}
       <div className="bg-background-secondary/80 border-t border-border-subtle px-3 py-2">
         <div className="flex items-center justify-between">
@@ -656,8 +633,18 @@
               className="text-text-secondary hover:text-text-primary p-1.5 rounded hover:bg-neutral-700"
               title="Previous Frame"
             >
-              <svg className="w-4 h-4" fill="none" stroke="currentColor" viewBox="0 0 24 24">
-                <path strokeLinecap="round" strokeLinejoin="round" strokeWidth={2} d="M12.066 11.2a1 1 0 000 1.6l5.334 4A1 1 0 0019 16V8a1 1 0 00-1.6-.8l-5.334 4zM4.066 11.2a1 1 0 000 1.6l5.334 4A1 1 0 0011 16V8a1 1 0 00-1.6-.8l-5.334 4z" />
+              <svg
+                className="w-4 h-4"
+                fill="none"
+                stroke="currentColor"
+                viewBox="0 0 24 24"
+              >
+                <path
+                  strokeLinecap="round"
+                  strokeLinejoin="round"
+                  strokeWidth={2}
+                  d="M12.066 11.2a1 1 0 000 1.6l5.334 4A1 1 0 0019 16V8a1 1 0 00-1.6-.8l-5.334 4zM4.066 11.2a1 1 0 000 1.6l5.334 4A1 1 0 0011 16V8a1 1 0 00-1.6-.8l-5.334 4z"
+                />
               </svg>
             </button>
             <button
@@ -665,10 +652,6 @@
               className="text-text-secondary hover:text-text-primary p-1.5 rounded hover:bg-neutral-700"
               title="Next Frame"
             >
-<<<<<<< HEAD
-              <svg className="w-4 h-4" fill="none" stroke="currentColor" viewBox="0 0 24 24">
-                <path strokeLinecap="round" strokeLinejoin="round" strokeWidth={2} d="M5 4v16l6-8-6-8zM11 4v16l6-8-6-8z" />
-=======
               <svg
                 className="w-4 h-4"
                 fill="none"
@@ -681,7 +664,6 @@
                   strokeWidth={2}
                   d="M5 4v16l6-8-6-8zM11 4v16l6-8-6-8z"
                 />
->>>>>>> a80d13e1
               </svg>
             </button>
           </div>
@@ -710,14 +692,6 @@
                   b === 0 ? Math.abs(a) : gcd(b, a % b);
                 const g = gcd(w, h) || 1;
                 const ratioLabel = `${Math.round(w / g)}/${Math.round(h / g)}`;
-<<<<<<< HEAD
-                const isChecked = (val: '16/9' | '1/1' | '9/16') => ratioLabel === val;
-                const baseBtn = 'inline-flex items-center justify-center px-2.5 py-1 text-xs rounded-md';
-                const checkedCls = 'bg-background-primary text-text-primary shadow-sm';
-                const uncheckedCls = 'text-text-secondary hover:bg-background-primary/30';
-                return (
-                  <div role="radiogroup" aria-label="Aspect ratio" className="inline-flex items-center bg-background-tertiary rounded-md p-0.5">
-=======
                 const isChecked = (val: '16/9' | '1/1' | '9/16') =>
                   ratioLabel === val;
                 const baseBtn =
@@ -732,7 +706,6 @@
                     aria-label="Aspect ratio"
                     className="inline-flex items-center bg-background-tertiary rounded-md p-0.5"
                   >
->>>>>>> a80d13e1
                     <button
                       type="button"
                       role="radio"
@@ -743,9 +716,6 @@
                       value="16/9"
                       tabIndex={-1}
                     >
-<<<<<<< HEAD
-                      <svg xmlns="http://www.w3.org/2000/svg" width="20" height="20" viewBox="0 0 24 24" fill="none" stroke="currentColor" strokeWidth="2" strokeLinecap="round" strokeLinejoin="round" className="h-3.5 w-3.5">
-=======
                       <svg
                         xmlns="http://www.w3.org/2000/svg"
                         width="20"
@@ -758,7 +728,6 @@
                         strokeLinejoin="round"
                         className="h-3.5 w-3.5"
                       >
->>>>>>> a80d13e1
                         <rect width="20" height="12" x="2" y="6" rx="2"></rect>
                       </svg>
                     </button>
@@ -772,9 +741,6 @@
                       value="1/1"
                       tabIndex={-1}
                     >
-<<<<<<< HEAD
-                      <svg xmlns="http://www.w3.org/2000/svg" width="20" height="20" viewBox="0 0 24 24" fill="none" stroke="currentColor" strokeWidth="2" strokeLinecap="round" strokeLinejoin="round" className="h-3.5 w-3.5">
-=======
                       <svg
                         xmlns="http://www.w3.org/2000/svg"
                         width="20"
@@ -787,7 +753,6 @@
                         strokeLinejoin="round"
                         className="h-3.5 w-3.5"
                       >
->>>>>>> a80d13e1
                         <rect width="18" height="18" x="3" y="3" rx="2"></rect>
                       </svg>
                     </button>
@@ -801,9 +766,6 @@
                       value="9/16"
                       tabIndex={0}
                     >
-<<<<<<< HEAD
-                      <svg xmlns="http://www.w3.org/2000/svg" width="20" height="20" viewBox="0 0 24 24" fill="none" stroke="currentColor" strokeWidth="2" strokeLinecap="round" strokeLinejoin="round" className="h-3.5 w-3.5">
-=======
                       <svg
                         xmlns="http://www.w3.org/2000/svg"
                         width="20"
@@ -816,7 +778,6 @@
                         strokeLinejoin="round"
                         className="h-3.5 w-3.5"
                       >
->>>>>>> a80d13e1
                         <rect width="12" height="20" x="6" y="2" rx="2"></rect>
                       </svg>
                     </button>
@@ -825,13 +786,6 @@
               })()}
             </div>
             <button
-<<<<<<< HEAD
-              onClick={() => window.dispatchEvent(new CustomEvent('openRecorderDialog'))}
-              className="text-red-400 hover:text-red-300 p-1.5 rounded hover:bg-neutral-700"
-              title="Record Narration"
-            >
-              <svg className="w-4 h-4" fill="currentColor" stroke="currentColor" viewBox="0 0 24 24">
-=======
               onClick={() =>
                 window.dispatchEvent(new CustomEvent('openRecorderDialog'))
               }
@@ -844,7 +798,6 @@
                 stroke="currentColor"
                 viewBox="0 0 24 24"
               >
->>>>>>> a80d13e1
                 <circle cx="12" cy="12" r="8" strokeWidth={0} />
               </svg>
             </button>
