--- conflicted
+++ resolved
@@ -18,15 +18,21 @@
 
   // Find any talking head items to enable viewer controls
   const talkingHeads = useMemo(
-    () => timeline.filter((i) => i.type === 'video' && i.properties.talkingHeadEnabled),
+    () =>
+      timeline.filter(
+        (i) => i.type === 'video' && i.properties.talkingHeadEnabled
+      ),
     [timeline]
   );
   const bubbleHidden = useMemo(
-    () => talkingHeads.length > 0 && talkingHeads.every((i) => i.properties.talkingHeadHidden === true),
+    () =>
+      talkingHeads.length > 0 &&
+      talkingHeads.every((i) => i.properties.talkingHeadHidden === true),
     [talkingHeads]
   );
   const bubbleMuted = useMemo(
-    () => talkingHeads.length > 0 && talkingHeads.every((i) => i.muted === true),
+    () =>
+      talkingHeads.length > 0 && talkingHeads.every((i) => i.muted === true),
     [talkingHeads]
   );
 
@@ -101,7 +107,7 @@
             }
           } else {
             // Fallback: increment time manually based on real time
-            const newTime = playback.currentTime + (1000 / 30) / 1000; // 30fps increment
+            const newTime = playback.currentTime + 1000 / 30 / 1000; // 30fps increment
             if (newTime <= compositionProps.settings.duration) {
               console.log('Fallback time update:', newTime);
               seek(newTime);
@@ -113,7 +119,7 @@
         } catch (error) {
           console.log('Error getting player time, using fallback:', error);
           // Fallback: increment time manually
-          const newTime = playback.currentTime + (1000 / 30) / 1000;
+          const newTime = playback.currentTime + 1000 / 30 / 1000;
           if (newTime <= compositionProps.settings.duration) {
             seek(newTime);
           } else {
@@ -124,7 +130,15 @@
     }, 1000 / 30); // Update at 30fps
 
     return () => clearInterval(interval);
-  }, [playback.isPlaying, playback.currentTime, seek, compositionProps.settings.fps, compositionProps.settings.duration, isDragging, pause]);
+  }, [
+    playback.isPlaying,
+    playback.currentTime,
+    seek,
+    compositionProps.settings.fps,
+    compositionProps.settings.duration,
+    isDragging,
+    pause,
+  ]);
 
   // Sync current time with player (only when seeking manually)
   useEffect(() => {
@@ -135,7 +149,9 @@
     );
 
     // Only seek if there's a significant difference to avoid conflicts
-    const playerCurrentFrame = Math.round(playback.currentTime * compositionProps.settings.fps);
+    const playerCurrentFrame = Math.round(
+      playback.currentTime * compositionProps.settings.fps
+    );
     if (Math.abs(currentFrame - playerCurrentFrame) > 1) {
       playerRef.current.seekTo(currentFrame);
     }
@@ -304,13 +320,8 @@
   return (
     <div className={`bg-background-primary flex flex-col ${className}`}>
       {/* Preview Area */}
-<<<<<<< HEAD
       <div className="flex-1 flex items-center justify-center p-4 bg-black">
         <div className="relative w-full h-full flex items-center justify-center">
-=======
-      <div className="flex-1 flex items-center justify-center p-4">
-        <div className="relative w-full h-full max-w-4xl max-h-full">
->>>>>>> a0b30398
           <Player
             acknowledgeRemotionLicense
             ref={playerRef}
@@ -332,7 +343,6 @@
             showVolumeControls={false}
             clickToPlay={false}
             onTimeUpdate={handleTimeUpdate}
-
           />
           {talkingHeads.length > 0 && (
             <div className="absolute top-3 right-3 flex items-center space-x-2 bg-neutral-900/70 backdrop-blur px-2 py-1 rounded text-white text-xs">
