--- conflicted
+++ resolved
@@ -236,11 +236,7 @@
         {getClipContent()}
         
         {/* Duration indicator */}
-<<<<<<< HEAD
-        <div className="text-white mt-0.5 text-[10px]">
-=======
         <div className="text-text-secondary text-opacity-75 mt-0.5 text-[10px]">
->>>>>>> 1f0da5c0
           {Math.round(item.duration * 10) / 10}s
         </div>
       </div>
