import React, { useState, useCallback } from 'react';
import { useTimeline, useMediaAssets } from '../state/hooks';
import { validateItemProperties } from '../lib/validation';
import { PresetSelector } from './animation/PresetSelector';
import {
  getApplicablePresets,
  getRecommendedPresetsFor,
} from '../remotion/animations/presets';
import * as animationPresetsModule from '../lib/animationPresets';
import { VisualControlsTabs } from './ui/VisualControlsTabs';
import { BackgroundPicker } from './ui/BackgroundPicker';
import { themeManager } from '../lib/themes';
<<<<<<< HEAD
import { detectLanguageFromCode, getCodeLanguageDefaults, getEducationalTrackByNumber } from '../lib/educationalTypes';
=======
import {
  detectLanguageFromCode,
  getCodeLanguageDefaults,
  getEducationalTrackByNumber,
} from '../lib/educationalTypes';
>>>>>>> a80d13e1
import type {
  TimelineItem,
  ItemProperties,
  AnimationPreset,
} from '../lib/types';

interface InspectorProps {
  className?: string;
}

export function Inspector({ className = '' }: InspectorProps) {
  const { selectedTimelineItems, updateTimelineItem } = useTimeline();
  const { getMediaAssetById } = useMediaAssets();
<<<<<<< HEAD
  const [activeTab, setActiveTab] = useState<'properties' | 'visual' | 'layout'>('properties');
=======
  const [activeTab, setActiveTab] = useState<
    'properties' | 'visual' | 'layout'
  >('properties');
>>>>>>> a80d13e1

  // Get the first selected item (for now, we'll handle single selection)
  const selectedItem = selectedTimelineItems[0];
  const selectedAsset = selectedItem
    ? getMediaAssetById(selectedItem.assetId)
    : undefined;

  if (!selectedItem) {
    return (
      <div
        className={`inspector bg-background-secondary flex flex-col h-full max-h-[calc(100vh-12rem)] ${className}`}
      >
        <div className="p-4 border-b border-border-subtle flex-shrink-0">
          <h3 className="font-semibold text-sm text-text-primary uppercase tracking-wide">
            Inspector
          </h3>
        </div>
        <div className="flex-1 p-4 min-h-0">
          <div className="h-full flex items-center justify-center text-text-secondary">
            <div className="text-center">
              <div className="w-12 h-12 bg-background-tertiary rounded-lg mx-auto mb-3 flex items-center justify-center">
                <svg
                  className="w-6 h-6 text-text-tertiary"
                  fill="none"
                  stroke="currentColor"
                  viewBox="0 0 24 24"
                >
                  <path
                    strokeLinecap="round"
                    strokeLinejoin="round"
                    strokeWidth={2}
                    d="M10.325 4.317c.426-1.756 2.924-1.756 3.35 0a1.724 1.724 0 002.573 1.066c1.543-.94 3.31.826 2.37 2.37a1.724 1.724 0 001.065 2.572c1.756.426 1.756 2.924 0 3.35a1.724 1.724 0 00-1.066 2.573c.94 1.543-.826 3.31-2.37 2.37a1.724 1.724 0 00-2.572 1.065c-.426 1.756-2.924 1.756-3.35 0a1.724 1.724 0 00-2.573-1.066c-1.543.94-3.31-.826-2.37-2.37a1.724 1.724 0 00-1.065-2.572c-1.756-.426-1.756-2.924 0-3.35a1.724 1.724 0 001.066-2.573c-.94-1.543.826-3.31 2.37-2.37.996.608 2.296.07 2.572-1.065z"
                  />
                  <path
                    strokeLinecap="round"
                    strokeLinejoin="round"
                    strokeWidth={2}
                    d="M15 12a3 3 0 11-6 0 3 3 0 016 0z"
                  />
                </svg>
              </div>
              <p className="font-medium text-text-primary">No Selection</p>
              <p className="text-sm text-text-secondary">
                Select a clip to edit properties
              </p>
            </div>
          </div>
        </div>
      </div>
    );
  }

  // Animation tab removed for now; presets still accessible via properties where relevant
  const hasAnimationPresets = false;

  return (
    <div
      className={`inspector bg-background-secondary flex flex-col h-full max-h-[calc(100vh-12rem)] ${className}`}
    >
      {/* Simplified Header */}
      <div className="p-3 border-b border-border-subtle flex-shrink-0">
        <div className="flex items-center justify-between">
          <h3 className="font-semibold text-sm text-text-primary">Inspector</h3>
          <div className="flex items-center gap-2">
            <span className="text-xs text-text-secondary bg-background-tertiary px-2 py-1 rounded">
              {selectedItem.type.toUpperCase()}
            </span>
            {(() => {
              const track = getEducationalTrackByNumber(selectedItem.track);
              return track ? (
                <div className="flex items-center gap-1">
                  <span
                    className="text-xs px-2 py-1 rounded text-synapse-text-inverse font-medium"
                    title={`Educational Track: ${track.name} - ${track.allowedContentTypes.join(', ')} content`}
                    style={{ backgroundColor: track.color }}
                  >
                    {track.name}
                  </span>
                  {/* Educational track icon */}
                  <div
                    className="text-xs text-text-tertiary"
                    title={`Track ${track.trackNumber + 1}`}
                  >
                    {track.icon === 'code' && '💻'}
                    {track.icon === 'monitor' && '🖥️'}
                    {track.icon === 'mic' && '🎤'}
                    {track.icon === 'user' && '👤'}
                  </div>
                </div>
              ) : (
                <span className="text-xs text-text-tertiary bg-background-tertiary px-2 py-1 rounded">
                  Track {selectedItem.track + 1}
                </span>
              );
            })()}
          </div>
        </div>
      </div>

      {/* Simplified Tab Navigation */}
      <div className="border-b border-border-subtle bg-background-tertiary">
        <div className="flex">
          <button
            onClick={() => setActiveTab('properties')}
            className={`flex-1 px-3 py-2 text-sm font-medium transition-colors ${
              activeTab === 'properties'
                ? 'text-text-primary bg-synapse-surface border-b-2 border-synapse-primary'
                : 'text-text-secondary hover:text-text-primary hover:bg-synapse-surface-hover'
            }`}
          >
            Properties
          </button>
<<<<<<< HEAD
          
          {/* Visual tab hidden for code items */}
          {selectedItem.type !== 'code' && (
=======

          {/* Visual tab hidden for code and audio items */}
          {selectedItem.type !== 'code' && selectedItem.type !== 'audio' && (
>>>>>>> a80d13e1
            <button
              onClick={() => setActiveTab('visual')}
              className={`flex-1 px-3 py-2 text-sm font-medium transition-colors ${
                activeTab === 'visual'
                  ? 'text-text-primary bg-synapse-surface border-b-2 border-synapse-primary'
                  : 'text-text-secondary hover:text-text-primary hover:bg-synapse-surface-hover'
              }`}
            >
              Visual
            </button>
          )}

          {/* Layout tab hidden for audio items */}
          {selectedItem.type !== 'audio' && (
            <button
              onClick={() => setActiveTab('layout')}
              className={`flex-1 px-3 py-2 text-sm font-medium transition-colors ${
                activeTab === 'layout'
                  ? 'text-text-primary bg-synapse-surface border-b-2 border-synapse-primary'
                  : 'text-text-secondary hover:text-text-primary hover:bg-synapse-surface-hover'
              }`}
            >
              Layout
            </button>
          )}
        </div>
      </div>

      {/* Tab Content */}
      <div className="flex-1 overflow-y-auto min-h-0">
        {activeTab === 'properties' && (
          <>
            {/* Subtle hover tip for Code track (replaces bulky hint) */}
            {(() => {
              const track = getEducationalTrackByNumber(selectedItem.track);
              if (track?.name === 'Code') {
                const tip =
                  'Code Track Tips:\n• Use typing animation for step-by-step explanations\n• Enable line numbers for better reference\n• Choose a readable theme';
                return (
                  <div className="px-4 py-2 border-b border-border-subtle text-xs text-text-secondary">
                    <span
                      role="img"
                      aria-label="tip"
                      title={tip}
                      className="cursor-help"
                    >
                      💡 Code track tips (hover)
                    </span>
                  </div>
                );
              }
              return null;
            })()}

            {/* Main properties (code, media, etc.) */}
            <ClipProperties
              mode="properties"
              item={selectedItem}
              onUpdateProperties={(properties) =>
                updateTimelineItem(selectedItem.id, { properties })
              }
            />

            {/* Move Clip Information to bottom */}
            <ClipMetadata item={selectedItem} asset={selectedAsset} />
          </>
        )}
<<<<<<< HEAD
        
        {activeTab === 'visual' && selectedItem.type !== 'code' && (
=======

        {activeTab === 'visual' && selectedItem.type !== 'code' && selectedItem.type !== 'audio' && (
>>>>>>> a80d13e1
          <VisualControlsTabs
            item={selectedItem}
            onUpdateProperties={(properties) =>
              updateTimelineItem(selectedItem.id, {
                properties: { ...selectedItem.properties, ...properties },
              })
            }
          />
        )}

        {activeTab === 'layout' && selectedItem.type !== 'audio' && (
          <ClipProperties
            mode="layout"
            item={selectedItem}
            onUpdateProperties={(properties) =>
              updateTimelineItem(selectedItem.id, { properties })
            }
          />
        )}
      </div>
    </div>
  );
}

interface ClipMetadataProps {
  item: TimelineItem;
  asset: any; // MediaAsset | undefined
}

function ClipMetadata({ item, asset }: ClipMetadataProps) {
  const { updateMediaAsset } = useMediaAssets();
  const fileInputRef = React.useRef<HTMLInputElement>(null);
  const [isRelinking, setIsRelinking] = useState(false);

  const formatDuration = (seconds: number) => {
    const mins = Math.floor(seconds / 60);
    const secs = Math.round((seconds % 60) * 10) / 10;
    return `${mins}:${secs.toString().padStart(4, '0')}`;
  };

  const getTypeIcon = (type: string) => {
    switch (type) {
      case 'video':
        return (
          <svg
            className="w-4 h-4"
            fill="none"
            stroke="currentColor"
            viewBox="0 0 24 24"
          >
            <path
              strokeLinecap="round"
              strokeLinejoin="round"
              strokeWidth={2}
              d="M15 10l4.553-2.276A1 1 0 0121 8.618v6.764a1 1 0 01-1.447.894L15 14M5 18h8a2 2 0 002-2V8a2 2 0 00-2-2H5a2 2 0 00-2 2v8a2 2 0 002 2z"
            />
          </svg>
        );
      case 'audio':
        return (
          <svg
            className="w-4 h-4"
            fill="none"
            stroke="currentColor"
            viewBox="0 0 24 24"
          >
            <path
              strokeLinecap="round"
              strokeLinejoin="round"
              strokeWidth={2}
              d="M15.536 8.464a5 5 0 010 7.072m2.828-9.9a9 9 0 010 12.728M5.586 15H4a1 1 0 01-1-1v-4a1 1 0 011-1h1.586l4.707-4.707C10.923 3.663 12 4.109 12 5v14c0 .891-1.077 1.337-1.707.707L5.586 15z"
            />
          </svg>
        );
      case 'code':
        return (
          <svg
            className="w-4 h-4"
            fill="none"
            stroke="currentColor"
            viewBox="0 0 24 24"
          >
            <path
              strokeLinecap="round"
              strokeLinejoin="round"
              strokeWidth={2}
              d="M10 20l4-16m4 4l4 4-4 4M6 16l-4-4 4-4"
            />
          </svg>
        );
      case 'title':
        return (
          <svg
            className="w-4 h-4"
            fill="none"
            stroke="currentColor"
            viewBox="0 0 24 24"
          >
            <path
              strokeLinecap="round"
              strokeLinejoin="round"
              strokeWidth={2}
              d="M4 6h16M4 12h16M4 18h7"
            />
          </svg>
        );
      case 'visual-asset':
        return (
          <svg
            className="w-4 h-4"
            fill="none"
            stroke="currentColor"
            viewBox="0 0 24 24"
          >
            <path
              strokeLinecap="round"
              strokeLinejoin="round"
              strokeWidth={2}
              d="M7 21a4 4 0 01-4-4V5a2 2 0 012-2h4a2 2 0 012 2v12a4 4 0 01-4 4zM7 3H5a2 2 0 00-2 2v12a4 4 0 004 4h2a2 2 0 002-2V5a2 2 0 00-2-2z"
            />
          </svg>
        );
      default:
        return (
          <svg
            className="w-4 h-4"
            fill="none"
            stroke="currentColor"
            viewBox="0 0 24 24"
          >
            <path
              strokeLinecap="round"
              strokeLinejoin="round"
              strokeWidth={2}
              d="M9 12h6m-6 4h6m2 5H7a2 2 0 01-2-2V5a2 2 0 012-2h5.586a1 1 0 01.707.293l5.414 5.414a1 1 0 01.293.707V19a2 2 0 01-2 2z"
            />
          </svg>
        );
    }
  };

  const getMediaDuration = async (
    file: File,
    type: 'video' | 'audio'
  ): Promise<number | undefined> => {
    return new Promise((resolve) => {
      if (type === 'video') {
        const video = document.createElement('video');
        video.onloadedmetadata = () => {
          resolve(video.duration);
          URL.revokeObjectURL(video.src);
        };
        video.onerror = () => {
          resolve(undefined);
          URL.revokeObjectURL(video.src);
        };
        video.src = URL.createObjectURL(file);
        video.load();
      } else if (type === 'audio') {
        const audio = document.createElement('audio');
        audio.onloadedmetadata = () => {
          resolve(audio.duration);
          URL.revokeObjectURL(audio.src);
        };
        audio.onerror = () => {
          resolve(undefined);
          URL.revokeObjectURL(audio.src);
        };
        audio.src = URL.createObjectURL(file);
        audio.load();
      } else {
        resolve(undefined);
      }
    });
  };

  const handleBrowseForNewSource = () => {
    try {
      fileInputRef.current?.click();
    } catch {}
  };

  const onFileSelected = async (e: React.ChangeEvent<HTMLInputElement>) => {
    const files = e.target.files;
    if (!files || files.length === 0 || !asset) return;
    const file = files[0];
    setIsRelinking(true);
    try {
      const mediaType = asset.type === 'image' ? 'video' : (asset.type as 'video' | 'audio');
      const url = URL.createObjectURL(file);
      const duration = await getMediaDuration(file, mediaType);
      updateMediaAsset(asset.id, {
        name: file.name,
        url,
        duration,
        metadata: {
          ...asset.metadata,
          fileSize: file.size,
          mimeType: file.type,
        },
      } as any);
    } finally {
      setIsRelinking(false);
      // reset input to allow same file selection again
      if (e.target) e.target.value = '';
    }
  };

  return (
    <div className="p-4 border-b border-border-subtle">
      <h4 className="font-medium text-text-primary mb-3">Clip Information</h4>

      <div className="space-y-3">
        <div className="flex items-center space-x-2">
          <div className="text-text-secondary">{getTypeIcon(item.type)}</div>
          <div>
            <p className="text-sm font-medium text-text-primary">
              {asset?.name || 'Unknown Asset'}
            </p>
            <p className="text-xs text-text-secondary capitalize">
              {item.type} clip
            </p>
          </div>
        </div>

        <div className="grid grid-cols-2 gap-3 text-sm">
          <div>
            <p className="text-text-secondary font-medium">Duration</p>
            <p className="text-text-primary font-mono">
              {formatDuration(item.duration)}
            </p>
          </div>
          <div>
            <p className="text-text-secondary font-medium">Start Time</p>
            <p className="text-text-primary font-mono">
              {formatDuration(item.startTime)}
            </p>
          </div>
          <div>
            <p className="text-text-secondary font-medium">Track</p>
            <p className="text-text-primary">Track {item.track + 1}</p>
          </div>
          <div>
            <p className="text-text-secondary font-medium">End Time</p>
            <p className="text-text-primary font-mono">
              {formatDuration(item.startTime + item.duration)}
            </p>
          </div>
        </div>

        {asset && (
          <div className="pt-2 border-t border-border-subtle">
            <p className="text-xs text-text-secondary font-medium mb-2">
              Source File
            </p>
            <div className="text-xs text-text-secondary space-y-1">
              <p>
                Size: {(asset.metadata.fileSize / 1024 / 1024).toFixed(1)} MB
              </p>
              <p>Type: {asset.metadata.mimeType}</p>
              {asset.metadata.width && asset.metadata.height && (
                <p>
                  Resolution: {asset.metadata.width} × {asset.metadata.height}
                </p>
              )}
              <div>
                <p className="text-text-secondary font-medium mb-1">Filename</p>
                <p className="text-text-primary break-all">{asset.name}</p>
              </div>
              <div>
                <p className="text-text-secondary font-medium mb-1">Source URL / Path</p>
                <input
                  readOnly
                  value={asset.url}
                  className="w-full bg-background-tertiary border border-border-subtle rounded px-2 py-1 text-text-secondary text-xs"
                />
              </div>
              {(asset.type === 'audio' || asset.type === 'video') && (
                <div className="pt-2">
                  <input
                    ref={fileInputRef}
                    type="file"
                    onChange={onFileSelected}
                    accept={asset.type === 'audio' ? 'audio/*' : 'video/*'}
                    className="hidden"
                  />
                  <button
                    onClick={handleBrowseForNewSource}
                    disabled={isRelinking}
                    className="px-2 py-1 text-xs rounded bg-synapse-primary text-synapse-text-inverse hover:bg-synapse-primary-hover disabled:opacity-60"
                    title="Relink to a different source file"
                  >
                    {isRelinking ? 'Relinking…' : 'Relink Source'}
                  </button>
                </div>
              )}
            </div>
          </div>
        )}
      </div>
    </div>
  );
}

interface ClipPropertiesProps {
  item: TimelineItem;
  mode: 'properties' | 'layout';
  onUpdateProperties: (properties: ItemProperties) => void;
}

function ClipProperties({
  item,
  mode,
  onUpdateProperties,
}: ClipPropertiesProps) {
  const [localProperties, setLocalProperties] = useState<ItemProperties>(
    item.properties
  );

  const { getMediaAssetById } = useMediaAssets();

  // Simplified theme dropdown options
  const themeOptions = React.useMemo(() => {
    try {
      const all = themeManager.getAllThemes();
      return all.map((t) => ({
        value: t.id,
        label: `${t.name} (${t.category}) • ${t.colors.background}`,
      }));
    } catch {
      return [
        { value: 'vscode-dark-plus', label: 'VSCode Dark Plus • #1e1e1e' },
      ];
    }
  }, []);

  // Sensible default monospace font stacks
  const defaultFontOptions = React.useMemo(
    () => [
      {
        label: 'Monaco / Menlo / Ubuntu Mono',
        value: 'Monaco, Menlo, "Ubuntu Mono", monospace',
      },
      {
        label: 'Fira Code',
        value:
          'Fira Code, Menlo, Monaco, Consolas, "Liberation Mono", "Courier New", monospace',
      },
      {
        label: 'JetBrains Mono',
        value: 'JetBrains Mono, Menlo, Monaco, "Courier New", monospace',
      },
      {
        label: 'Consolas / Liberation Mono',
        value: 'Consolas, "Liberation Mono", Menlo, Courier, monospace',
      },
      {
        label: 'Source Code Pro',
        value: 'Source Code Pro, Menlo, Monaco, Consolas, monospace',
      },
      {
        label: 'Cascadia Code',
        value: 'Cascadia Code, Segoe UI, Consolas, monospace',
      },
      {
        label: 'Courier New',
        value: 'Courier New, Courier, monospace',
      },
      {
        label: 'IBM Plex Mono',
        value: 'IBM Plex Mono, Menlo, Monaco, Consolas, monospace',
      },
      {
        label: 'SF Mono',
        value:
          'SFMono-Regular, Menlo, Monaco, Consolas, "Liberation Mono", "Courier New", monospace',
      },
    ],
    []
  );

  const fontOptions = React.useMemo(() => {
    const opts = [...defaultFontOptions];
    const current = localProperties.fontFamily;
    if (current && !opts.some((o) => o.value === current)) {
<<<<<<< HEAD
      opts.unshift({ label: `Current (${current.slice(0, 40)}${current.length > 40 ? '…' : ''})`, value: current });
=======
      opts.unshift({
        label: `Current (${current.slice(0, 40)}${current.length > 40 ? '…' : ''})`,
        value: current,
      });
>>>>>>> a80d13e1
    }
    return opts;
  }, [defaultFontOptions, localProperties.fontFamily]);
  const [validationErrors, setValidationErrors] = useState<
    Record<string, string>
  >({});

  // Temporary helper to avoid undefined reference during tests; can be enhanced to list eligible assets
  const getSideBySideOptions = React.useCallback(() => {
    return [] as { value: string; label: string }[];
  }, []);

  // Compute preview background style to match selected background options
  const gradientToCss = React.useCallback((g: any): string => {
    if (!g) return '';
    if (g.type === 'linear') {
      const angle = typeof g.angle === 'number' ? g.angle : 180;
<<<<<<< HEAD
      const stops = (g.colors || []).map((c: any) => `${c.color} ${Math.round((c.position || 0) * 100)}%`).join(', ');
      return `linear-gradient(${angle}deg, ${stops})`;
    }
    if (g.type === 'radial') {
      const cx = Math.round(((g.centerX ?? 0.5) * 100));
      const cy = Math.round(((g.centerY ?? 0.5) * 100));
      const stops = (g.colors || []).map((c: any) => `${c.color} ${Math.round((c.position || 0) * 100)}%`).join(', ');
=======
      const stops = (g.colors || [])
        .map((c: any) => `${c.color} ${Math.round((c.position || 0) * 100)}%`)
        .join(', ');
      return `linear-gradient(${angle}deg, ${stops})`;
    }
    if (g.type === 'radial') {
      const cx = Math.round((g.centerX ?? 0.5) * 100);
      const cy = Math.round((g.centerY ?? 0.5) * 100);
      const stops = (g.colors || [])
        .map((c: any) => `${c.color} ${Math.round((c.position || 0) * 100)}%`)
        .join(', ');
>>>>>>> a80d13e1
      return `radial-gradient(at ${cx}% ${cy}%, ${stops})`;
    }
    return '';
  }, []);

  const computeBackgroundStyle = React.useCallback((): React.CSSProperties => {
    const props = localProperties;
<<<<<<< HEAD
    const style: React.CSSProperties = { border: '1px solid var(--synapse-border, rgba(255,255,255,0.1))', borderRadius: 8, padding: 8 };
=======
    const style: React.CSSProperties = {
      border: '1px solid var(--synapse-border, rgba(255,255,255,0.1))',
      borderRadius: 8,
      padding: 8,
    };
>>>>>>> a80d13e1

    // If no explicit background set, fall back to theme background
    const theme = themeManager.getTheme(props.theme || 'vscode-dark-plus');

    if (!props.backgroundType || props.backgroundType === 'none') {
      style.backgroundColor = theme?.colors?.background || '#1e1e1e';
      return style;
    }

    if (props.backgroundType === 'color') {
<<<<<<< HEAD
      style.backgroundColor = props.backgroundColor || theme?.colors?.background || '#1e1e1e';
=======
      style.backgroundColor =
        props.backgroundColor || theme?.colors?.background || '#1e1e1e';
>>>>>>> a80d13e1
      return style;
    }

    if (props.backgroundType === 'gradient' && props.backgroundGradient) {
      style.backgroundImage = gradientToCss(props.backgroundGradient as any);
      style.backgroundColor = theme?.colors?.background || '#1e1e1e';
      style.backgroundSize = 'cover';
      style.backgroundPosition = 'center';
      return style;
    }

    if (props.backgroundType === 'wallpaper' && props.backgroundWallpaper) {
      const asset = getMediaAssetById(props.backgroundWallpaper);
      if (asset?.url) {
        style.backgroundImage = `url(${asset.url})`;
        style.backgroundSize = 'cover';
        style.backgroundPosition = 'center';
      } else {
        style.backgroundColor = theme?.colors?.background || '#1e1e1e';
      }
      return style;
    }

    style.backgroundColor = theme?.colors?.background || '#1e1e1e';
    return style;
  }, [getMediaAssetById, gradientToCss, localProperties]);

  // Update local state when item changes
  React.useEffect(() => {
    setLocalProperties(item.properties);
    setValidationErrors({});
  }, [item.properties]);

  const validateAndUpdate = useCallback(
    (newProperties: ItemProperties) => {
      const validation = validateItemProperties(newProperties);

      if (validation.isValid) {
        setValidationErrors({});
        onUpdateProperties(newProperties);
      } else {
        const errorMap: Record<string, string> = {};
        validation.errors.forEach((error) => {
          errorMap[error.field] = error.message;
        });
        setValidationErrors(errorMap);
      }
    },
    [onUpdateProperties]
  );

  const updateProperty = useCallback(
    (key: keyof ItemProperties, value: any) => {
      const newProperties = { ...localProperties, [key]: value };
      setLocalProperties(newProperties);

      // Immediate validation for testing, debounced for production
      if (process.env.NODE_ENV === 'test') {
        validateAndUpdate(newProperties);
      } else {
        // Debounced validation and update
        const timeoutId = setTimeout(() => {
          validateAndUpdate(newProperties);
        }, 300);
        return () => clearTimeout(timeoutId);
      }
    },
    [localProperties, validateAndUpdate]
  );

  // Bulk update helper to apply multiple property changes atomically (prevents debounce race conditions)
  const updatePropertiesBulk = useCallback(
    (updates: Partial<ItemProperties>) => {
      const newProperties = { ...localProperties, ...updates };
      setLocalProperties(newProperties);
      // Apply immediately to avoid intermediate states being lost
      validateAndUpdate(newProperties);
    },
    [localProperties, validateAndUpdate]
  );

  const renderTransformProperties = () => (
    <div className="space-y-3">
      <NumberInput
        label="X Position"
        value={localProperties.x ?? 0}
        onChange={(value) => updateProperty('x', value)}
        error={validationErrors.x}
        step={1}
      />
      <NumberInput
        label="Y Position"
        value={localProperties.y ?? 0}
        onChange={(value) => updateProperty('y', value)}
        error={validationErrors.y}
        step={1}
      />
      <NumberInput
        label="Scale"
        value={localProperties.scale ?? 1}
        onChange={(value) => updateProperty('scale', value)}
        error={validationErrors.scale}
        min={0.1}
        max={5}
        step={0.1}
      />
      <NumberInput
        label="Rotation"
        value={localProperties.rotation ?? 0}
        onChange={(value) => updateProperty('rotation', value)}
        error={validationErrors.rotation}
        min={-360}
        max={360}
        step={1}
        suffix="°"
      />
      <NumberInput
        label="Opacity"
        value={localProperties.opacity ?? 1}
        onChange={(value) => updateProperty('opacity', value)}
        error={validationErrors.opacity}
        min={0}
        max={1}
        step={0.01}
      />
    </div>
  );

  const renderVideoProperties = () => (
    <div className="space-y-3">
      <NumberInput
        label="Volume"
        value={localProperties.volume ?? 1}
        onChange={(value) => updateProperty('volume', value)}
        error={validationErrors.volume}
        min={0}
        max={1}
        step={0.01}
      />
      <NumberInput
        label="Playback Rate"
        value={localProperties.playbackRate ?? 1}
        onChange={(value) => updateProperty('playbackRate', value)}
        error={validationErrors.playbackRate}
        min={0.1}
        max={3}
        step={0.1}
        suffix="×"
      />
    </div>
  );

  const renderCodeProperties = () => (
    <div className="space-y-3">
      {/* Theme and font controls first (simplified dropdowns) */}
      <SelectInput
        label="Theme"
        value={localProperties.theme ?? 'vscode-dark-plus'}
        onChange={(value) => updateProperty('theme', value)}
        options={themeOptions}
      />
      <SelectInput
        label="Font Family"
        value={localProperties.fontFamily ?? defaultFontOptions[0].value}
        onChange={(value) => updateProperty('fontFamily', value)}
        options={fontOptions}
        error={validationErrors.fontFamily}
      />
      <NumberInput
        label="Font Size"
        value={localProperties.fontSize ?? 14}
        onChange={(value) => updateProperty('fontSize', value)}
        error={validationErrors.fontSize}
        min={8}
        max={48}
        step={1}
        suffix="px"
      />

      {/* Background settings moved here for code items */}
      {renderBackgroundControlsInline()}

      {/* Code content */}
      <TextAreaWithFormat
        label="Code Content"
        value={localProperties.codeText ?? localProperties.text ?? ''}
        language={localProperties.language ?? 'javascript'}
        onChange={(value) => {
          updateProperty('text', value);
          updateProperty('codeText', value);
        }}
        error={validationErrors.codeText}
      />
      <TextInput
        label="Second Code (for Diff)"
        value={localProperties.codeTextB ?? ''}
        onChange={(value) => updateProperty('codeTextB', value)}
        error={validationErrors.codeTextB}
        multiline
      />
      <div className="space-y-2">
        <SelectInput
          label="Language"
          value={localProperties.language ?? 'javascript'}
          onChange={(value) => updateProperty('language', value)}
          options={[
            { value: 'javascript', label: 'JavaScript' },
            { value: 'typescript', label: 'TypeScript' },
            { value: 'tsx', label: 'TSX' },
            { value: 'jsx', label: 'JSX' },
            { value: 'python', label: 'Python' },
            { value: 'java', label: 'Java' },
            { value: 'cpp', label: 'C++' },
            { value: 'html', label: 'HTML' },
            { value: 'css', label: 'CSS' },
            { value: 'json', label: 'JSON' },
            { value: 'glsl', label: 'GLSL' },
            { value: 'gdscript', label: 'GDScript' },
          ]}
        />

        {/* Language Detection Button */}
        <button
          onClick={() => {
            const codeText =
              localProperties.codeText || localProperties.text || '';
            if (codeText.trim()) {
              const detection = detectLanguageFromCode(codeText);
              if (detection.confidence > 20) {
                updateProperty('language', detection.language);
                // Apply language-specific defaults
                const defaults = getCodeLanguageDefaults(detection.language);
                Object.entries(defaults).forEach(([key, value]) => {
                  if (value !== undefined) {
                    updateProperty(key as keyof ItemProperties, value);
                  }
                });
              }
            }
          }}
          className="w-full px-3 py-2 text-sm bg-synapse-primary text-synapse-text-inverse rounded hover:bg-synapse-primary-hover transition-colors"
        >
          🔍 Auto-Detect Language & Apply Defaults
        </button>
      </div>
      <div className="space-y-2">
        <SelectInput
          label="Animation Mode"
          value={localProperties.animationMode ?? 'typing'}
          onChange={(value) => updateProperty('animationMode', value as any)}
          options={[
            { value: 'typing', label: 'Typing (Educational)' },
            { value: 'line-by-line', label: 'Line by Line (Step-by-step)' },
            { value: 'diff', label: 'Diff Highlight (Changes)' },
            { value: 'none', label: 'None (Instant)' },
          ]}
        />

        {/* Educational Animation Tips */}
        <div className="text-xs text-text-secondary bg-background-tertiary p-2 rounded">
          {(() => {
            const mode = localProperties.animationMode ?? 'typing';
            const tips: Record<string, string> = {
              typing:
                '💡 Perfect for beginners - shows code being written character by character',
              'line-by-line':
                '📝 Great for step-by-step explanations - reveals one line at a time',
              diff: '🔄 Ideal for showing code changes and refactoring',
              none: '⚡ Best for quick demonstrations or when code is already familiar',
            };
            return tips[mode] || '';
          })()}
        </div>
      </div>
      <div className="space-y-2">
        <NumberInput
          label="Typing Speed"
          value={localProperties.typingSpeedCps ?? 30}
          onChange={(value) => updateProperty('typingSpeedCps', value)}
          error={validationErrors.typingSpeedCps}
          min={1}
          max={120}
          step={1}
          suffix="cps"
        />

        {/* Educational Speed Presets */}
        <div className="flex gap-1">
          <button
            onClick={() => updateProperty('typingSpeedCps', 12)}
            className="flex-1 px-2 py-1 text-xs bg-synapse-success/20 text-synapse-success rounded hover:opacity-80 transition-colors"
          >
            Beginner (12)
          </button>
          <button
            onClick={() => updateProperty('typingSpeedCps', 20)}
            className="flex-1 px-2 py-1 text-xs bg-synapse-info/20 text-synapse-info rounded hover:opacity-80 transition-colors"
          >
            Medium (20)
          </button>
          <button
            onClick={() => updateProperty('typingSpeedCps', 35)}
            className="flex-1 px-2 py-1 text-xs bg-synapse-clip-code/20 text-synapse-clip-code rounded hover:opacity-80 transition-colors"
          >
            Advanced (35)
          </button>
        </div>
      </div>
      <NumberInput
        label="Line Reveal Interval"
        value={localProperties.lineRevealIntervalMs ?? 350}
        onChange={(value) => updateProperty('lineRevealIntervalMs', value)}
        error={validationErrors.lineRevealIntervalMs}
        min={50}
        max={2000}
        step={10}
        suffix="ms"
      />
      <SelectInput
        label="Line Numbers"
        value={(localProperties.showLineNumbers ?? false) ? 'on' : 'off'}
        onChange={(value) => updateProperty('showLineNumbers', value === 'on')}
        options={[
          { value: 'off', label: 'Off' },
          { value: 'on', label: 'On' },
        ]}
      />
    </div>
  );

  function TextAreaWithFormat({
    label,
    value,
    language,
    onChange,
    error,
  }: {
    label: string;
    value: string;
    language: string;
    onChange: (v: string) => void;
    error?: string;
  }) {
    const inputId = React.useId();
    const [localValue, setLocalValue] = useState(value);
    React.useEffect(() => setLocalValue(value), [value]);

    const handlePaste = async (
      e: React.ClipboardEvent<HTMLTextAreaElement>
    ) => {
      // Let paste happen, then format next tick
      setTimeout(async () => {
        const target = e.target as HTMLTextAreaElement;
        const formatted = await import('../lib/format').then((m) =>
          m.formatCode(target.value, language)
        );
        setLocalValue(formatted);
        onChange(formatted);
      }, 0);
    };

    const handleChange = (e: React.ChangeEvent<HTMLTextAreaElement>) => {
      setLocalValue(e.target.value);
      onChange(e.target.value);
    };

    return (
      <div>
        <label
          htmlFor={inputId}
          className="block text-sm font-medium text-text-secondary mb-1"
        >
          {label}
        </label>
        <div className="rounded" style={computeBackgroundStyle()}>
          <textarea
            id={inputId}
            value={localValue}
            onChange={handleChange}
            onPaste={handlePaste}
            rows={8}
            className={`w-full bg-transparent border-0 outline-none px-2 py-2 text-sm resize-vertical ${error ? '' : ''}`}
            aria-invalid={error ? 'true' : 'false'}
            aria-describedby={error ? `${inputId}-error` : undefined}
<<<<<<< HEAD
            style={{ fontFamily: localProperties.fontFamily || 'Monaco, Menlo, "Ubuntu Mono", monospace', fontSize: (localProperties.fontSize || 14) + 'px', color: themeManager.getTheme(localProperties.theme || 'vscode-dark-plus')?.colors?.foreground || 'var(--synapse-text-primary, #e6e6e6)' }}
=======
            style={{
              fontFamily:
                localProperties.fontFamily ||
                'Monaco, Menlo, "Ubuntu Mono", monospace',
              fontSize: (localProperties.fontSize || 14) + 'px',
              color:
                themeManager.getTheme(
                  localProperties.theme || 'vscode-dark-plus'
                )?.colors?.foreground || 'var(--synapse-text-primary, #e6e6e6)',
            }}
>>>>>>> a80d13e1
          />
        </div>
        {error && (
          <p
            id={`${inputId}-error`}
            className="text-synapse-error text-xs mt-1"
            role="alert"
          >
            {error}
          </p>
        )}
      </div>
    );
  }

  const renderTitleProperties = () => (
    <div className="space-y-3">
      <TextInput
        label="Text"
        value={localProperties.text ?? ''}
        onChange={(value) => updateProperty('text', value)}
        error={validationErrors.text}
        multiline
      />
      <TextInput
        label="Font Family"
        value={localProperties.fontFamily ?? 'Inter'}
        onChange={(value) => updateProperty('fontFamily', value)}
        error={validationErrors.fontFamily}
      />
      <ColorInput
        label="Text Color"
        value={localProperties.color ?? '#ffffff'}
        onChange={(value) => updateProperty('color', value)}
        error={validationErrors.color}
      />
      <ColorInput
        label="Background Color"
        value={localProperties.backgroundColor ?? 'transparent'}
        onChange={(value) => updateProperty('backgroundColor', value)}
        error={validationErrors.backgroundColor}
      />
    </div>
  );

  const renderBackgroundControlsInline = () => {
    // Derive current background config
    const getCurrentBackgroundConfig = () => {
      const props = localProperties;
<<<<<<< HEAD
      if (!props.backgroundType || props.backgroundType === 'none') return undefined;
      switch (props.backgroundType) {
        case 'color':
          return { type: 'color', color: props.backgroundColor || '#1e1e1e' } as any;
=======
      if (!props.backgroundType || props.backgroundType === 'none')
        return undefined;
      switch (props.backgroundType) {
        case 'color':
          return {
            type: 'color',
            color: props.backgroundColor || '#1e1e1e',
          } as any;
>>>>>>> a80d13e1
        case 'gradient':
          return props.backgroundGradient
            ? ({ type: 'gradient', gradient: props.backgroundGradient } as any)
            : undefined;
        case 'wallpaper':
          return props.backgroundWallpaper
            ? ({
                type: 'wallpaper',
                wallpaper: {
                  assetId: props.backgroundWallpaper,
                  opacity: props.backgroundOpacity || 1,
                  blendMode: 'normal',
                },
              } as any)
            : undefined;
        default:
          return undefined;
      }
    };

    const handleBackgroundChange = (config: any | null) => {
      if (!config) {
<<<<<<< HEAD
        updateProperty('backgroundType', 'none' as any);
        updateProperty('backgroundWallpaper', undefined as any);
        updateProperty('backgroundGradient', undefined as any);
        updateProperty('backgroundColor', undefined as any);
        return;
      }
      updateProperty('backgroundType', config.type as any);
      if (config.type === 'color') {
        updateProperty('backgroundColor', config.color);
        updateProperty('backgroundWallpaper', undefined as any);
        updateProperty('backgroundGradient', undefined as any);
      } else if (config.type === 'gradient') {
        updateProperty('backgroundGradient', config.gradient);
        updateProperty('backgroundColor', undefined as any);
        updateProperty('backgroundWallpaper', undefined as any);
      } else if (config.type === 'wallpaper') {
        updateProperty('backgroundWallpaper', config.wallpaper?.assetId);
        updateProperty('backgroundColor', undefined as any);
        updateProperty('backgroundGradient', undefined as any);
=======
        updatePropertiesBulk({
          backgroundType: 'none' as any,
          backgroundWallpaper: undefined as any,
          backgroundGradient: undefined as any,
          backgroundColor: undefined as any,
        });
        return;
      }
      if (config.type === 'color') {
        updatePropertiesBulk({
          backgroundType: 'color' as any,
          backgroundColor: config.color,
          backgroundWallpaper: undefined as any,
          backgroundGradient: undefined as any,
        });
      } else if (config.type === 'gradient') {
        updatePropertiesBulk({
          backgroundType: 'gradient' as any,
          backgroundGradient: config.gradient,
          backgroundColor: undefined as any,
          backgroundWallpaper: undefined as any,
        });
      } else if (config.type === 'wallpaper') {
        updatePropertiesBulk({
          backgroundType: 'wallpaper' as any,
          backgroundWallpaper: config.wallpaper?.assetId,
          backgroundColor: undefined as any,
          backgroundGradient: undefined as any,
        });
>>>>>>> a80d13e1
      }
    };

    return (
      <div className="space-y-2">
        <BackgroundPicker
          value={getCurrentBackgroundConfig()}
          onChange={handleBackgroundChange}
          opacity={localProperties.backgroundOpacity || 1}
<<<<<<< HEAD
          onOpacityChange={(opacity) => updateProperty('backgroundOpacity', opacity)}
=======
          onOpacityChange={(opacity) =>
            updateProperty('backgroundOpacity', opacity)
          }
>>>>>>> a80d13e1
        />
      </div>
    );
  };

  const renderVisualAssetProperties = () => {
    const assetType = localProperties.visualAssetType;

    return (
      <div className="space-y-3">
        <SelectInput
          label="Asset Type"
          value={assetType ?? 'arrow'}
          onChange={(value) => updateProperty('visualAssetType', value as any)}
          options={[
            { value: 'arrow', label: 'Arrow' },
            { value: 'box', label: 'Box' },
            { value: 'finger-pointer', label: 'Finger Pointer' },
            { value: 'circle', label: 'Circle' },
            { value: 'line', label: 'Line' },
          ]}
        />

        <ColorInput
          label="Stroke Color"
          value={localProperties.strokeColor ?? '#ff0000'}
          onChange={(value) => updateProperty('strokeColor', value)}
          error={validationErrors.strokeColor}
        />

        <NumberInput
          label="Stroke Width"
          value={localProperties.strokeWidth ?? 3}
          onChange={(value) => updateProperty('strokeWidth', value)}
          error={validationErrors.strokeWidth}
          min={1}
          max={20}
          step={1}
          suffix="px"
        />

        {(assetType === 'box' || assetType === 'circle') && (
          <ColorInput
            label="Fill Color"
            value={localProperties.fillColor ?? 'transparent'}
            onChange={(value) => updateProperty('fillColor', value)}
            error={validationErrors.fillColor}
          />
        )}

        {assetType === 'arrow' && (
          <>
            <SelectInput
              label="Direction"
              value={localProperties.arrowDirection ?? 'right'}
              onChange={(value) =>
                updateProperty('arrowDirection', value as any)
              }
              options={[
                { value: 'up', label: 'Up' },
                { value: 'down', label: 'Down' },
                { value: 'left', label: 'Left' },
                { value: 'right', label: 'Right' },
                { value: 'up-left', label: 'Up Left' },
                { value: 'up-right', label: 'Up Right' },
                { value: 'down-left', label: 'Down Left' },
                { value: 'down-right', label: 'Down Right' },
              ]}
            />
            <SelectInput
              label="Style"
              value={localProperties.arrowStyle ?? 'solid'}
              onChange={(value) => updateProperty('arrowStyle', value as any)}
              options={[
                { value: 'solid', label: 'Solid' },
                { value: 'dashed', label: 'Dashed' },
                { value: 'curved', label: 'Curved' },
              ]}
            />
          </>
        )}

        {assetType === 'box' && (
          <>
            <SelectInput
              label="Style"
              value={localProperties.boxStyle ?? 'solid'}
              onChange={(value) => updateProperty('boxStyle', value as any)}
              options={[
                { value: 'solid', label: 'Solid' },
                { value: 'dashed', label: 'Dashed' },
                { value: 'dotted', label: 'Dotted' },
              ]}
            />
            <NumberInput
              label="Border Radius"
              value={localProperties.borderRadius ?? 0}
              onChange={(value) => updateProperty('borderRadius', value)}
              error={validationErrors.borderRadius}
              min={0}
              max={50}
              step={1}
              suffix="px"
            />
          </>
        )}

        {assetType === 'finger-pointer' && (
          <>
            <SelectInput
              label="Direction"
              value={localProperties.fingerDirection ?? 'down'}
              onChange={(value) =>
                updateProperty('fingerDirection', value as any)
              }
              options={[
                { value: 'up', label: 'Up' },
                { value: 'down', label: 'Down' },
                { value: 'left', label: 'Left' },
                { value: 'right', label: 'Right' },
              ]}
            />
            <SelectInput
              label="Style"
              value={localProperties.fingerStyle ?? 'pointing'}
              onChange={(value) => updateProperty('fingerStyle', value as any)}
              options={[
                { value: 'pointing', label: 'Pointing' },
                { value: 'tapping', label: 'Tapping' },
              ]}
            />
            <ColorInput
              label="Fill Color"
              value={localProperties.fillColor ?? '#ff0000'}
              onChange={(value) => updateProperty('fillColor', value)}
              error={validationErrors.fillColor}
            />
          </>
        )}

        {assetType === 'circle' && (
          <SelectInput
            label="Style"
            value={localProperties.circleStyle ?? 'solid'}
            onChange={(value) => updateProperty('circleStyle', value as any)}
            options={[
              { value: 'solid', label: 'Solid' },
              { value: 'dashed', label: 'Dashed' },
              { value: 'dotted', label: 'Dotted' },
            ]}
          />
        )}

        {assetType === 'line' && (
          <>
            <SelectInput
              label="Style"
              value={localProperties.lineStyle ?? 'solid'}
              onChange={(value) => updateProperty('lineStyle', value as any)}
              options={[
                { value: 'solid', label: 'Solid' },
                { value: 'dashed', label: 'Dashed' },
                { value: 'dotted', label: 'Dotted' },
              ]}
            />
            <div className="grid grid-cols-2 gap-2">
              <NumberInput
                label="Start X"
                value={localProperties.lineStartX ?? 0}
                onChange={(value) => updateProperty('lineStartX', value)}
                error={validationErrors.lineStartX}
                step={1}
                suffix="px"
              />
              <NumberInput
                label="Start Y"
                value={localProperties.lineStartY ?? 0}
                onChange={(value) => updateProperty('lineStartY', value)}
                error={validationErrors.lineStartY}
                step={1}
                suffix="px"
              />
              <NumberInput
                label="End X"
                value={localProperties.lineEndX ?? 100}
                onChange={(value) => updateProperty('lineEndX', value)}
                error={validationErrors.lineEndX}
                step={1}
                suffix="px"
              />
              <NumberInput
                label="End Y"
                value={localProperties.lineEndY ?? 0}
                onChange={(value) => updateProperty('lineEndY', value)}
                error={validationErrors.lineEndY}
                step={1}
                suffix="px"
              />
            </div>
          </>
        )}

        <SelectInput
          label="Animate In"
          value={localProperties.animateIn ?? 'fade'}
          onChange={(value) => updateProperty('animateIn', value as any)}
          options={[
            { value: 'none', label: 'None' },
            { value: 'fade', label: 'Fade' },
            { value: 'scale', label: 'Scale' },
            { value: 'slide', label: 'Slide' },
            { value: 'draw', label: 'Draw' },
          ]}
        />

        <SelectInput
          label="Animate Out"
          value={localProperties.animateOut ?? 'fade'}
          onChange={(value) => updateProperty('animateOut', value as any)}
          options={[
            { value: 'none', label: 'None' },
            { value: 'fade', label: 'Fade' },
            { value: 'scale', label: 'Scale' },
            { value: 'slide', label: 'Slide' },
          ]}
        />
      </div>
    );
  };

  return (
    <div className="border-b border-border-subtle">
      <div className="p-4">
        <h4 className="font-medium text-text-primary mb-3">
          {mode === 'layout' ? 'Layout' : 'Properties'}
        </h4>

        {mode === 'properties' && (
          <>
            {/* If code, show Code properties first to avoid scrolling (no layout sections here) */}
            {item.type === 'code' && (
              <div className="mb-4">
                <h5 className="text-sm font-medium text-text-secondary mb-2">
                  Code
                </h5>
                {renderCodeProperties()}
              </div>
            )}

            {/* Type-specific Properties */}
            {(item.type === 'video' || item.type === 'audio') && (
              <div className="mb-4">
                <h5 className="text-sm font-medium text-text-secondary mb-2">
                  Media
                </h5>
                {renderVideoProperties()}
              </div>
            )}

            {/* If not code, render Code properties in normal position */}
            {item.type !== 'code' && <></>}

            {item.type === 'title' && (
              <div className="mb-4">
                <h5 className="text-sm font-medium text-text-secondary mb-2">
                  Text
                </h5>
                {renderTitleProperties()}
              </div>
            )}

            {item.type === 'visual-asset' && (
              <div className="mb-4">
                <h5 className="text-sm font-medium text-text-secondary mb-2">
                  Visual Asset
                </h5>
                {renderVisualAssetProperties()}
              </div>
            )}
          </>
        )}

        {mode === 'layout' && (
          <>
            {/* Transform Properties */}
            <div className="mb-4">
              <h5 className="text-sm font-medium text-text-secondary mb-2">
                Transform
              </h5>
              {renderTransformProperties()}
            </div>

            {/* Layout sections specific to code */}
            {item.type === 'code' && (
              <>
                <div className="mb-4">
                  <h5 className="text-sm font-medium text-text-secondary mb-2">
                    Focus (Ken Burns)
                  </h5>
                  <SelectInput
                    label="Auto Focus"
                    value={(localProperties.autoFocus ?? true) ? 'on' : 'off'}
                    onChange={(value) =>
                      updateProperty('autoFocus', value === 'on')
                    }
                    options={[
                      { value: 'off', label: 'Off' },
                      { value: 'on', label: 'On' },
                    ]}
                  />
                  <NumberInput
                    label="Focus X"
                    value={localProperties.focusPointX ?? 0.5}
                    onChange={(value) => updateProperty('focusPointX', value)}
                    min={0}
                    max={1}
                    step={0.01}
                  />
                  <NumberInput
                    label="Focus Y"
                    value={localProperties.focusPointY ?? 0.5}
                    onChange={(value) => updateProperty('focusPointY', value)}
                    min={0}
                    max={1}
                    step={0.01}
                  />
                  <NumberInput
                    label="Focus Scale"
                    value={localProperties.focusScale ?? 1.2}
                    onChange={(value) => updateProperty('focusScale', value)}
                    min={1}
                    max={3}
                    step={0.05}
                  />
                </div>

                <div className="mb-4">
                  <h5 className="text-sm font-medium text-text-secondary mb-2">
                    Side by Side
                  </h5>
                  <SelectInput
                    label="Companion Asset"
                    value={localProperties.sideBySideAssetId ?? ''}
                    onChange={(value) =>
                      updateProperty('sideBySideAssetId', value || undefined)
                    }
                    options={[
                      { value: '', label: 'None' },
                      ...getSideBySideOptions(),
                    ]}
                  />
                  <SelectInput
                    label="Layout"
                    value={localProperties.sideBySideLayout ?? 'left-right'}
                    onChange={(value) =>
                      updateProperty('sideBySideLayout', value as any)
                    }
                    options={[
                      { value: 'left-right', label: 'Left • Right' },
                      { value: 'right-left', label: 'Right • Left' },
                      { value: 'top-bottom', label: 'Top • Bottom' },
                      { value: 'bottom-top', label: 'Bottom • Top' },
                    ]}
                  />
                  <NumberInput
                    label="Gap"
                    value={localProperties.sideBySideGap ?? 16}
                    onChange={(value) => updateProperty('sideBySideGap', value)}
                    min={0}
                    max={128}
                    step={1}
                    suffix="px"
                  />
                </div>
              </>
            )}
          </>
        )}
<<<<<<< HEAD

=======
>>>>>>> a80d13e1
      </div>
    </div>
  );
}

interface AnimationSettingsProps {
  item: TimelineItem;
  onUpdateAnimations: (animations: AnimationPreset[]) => void;
}

function AnimationSettings({
  item,
  onUpdateAnimations,
}: AnimationSettingsProps) {
  const [selectedPreset, setSelectedPreset] = useState<string>('');
  const [selectedType, setSelectedType] = useState<
    'entrance' | 'exit' | 'emphasis' | 'transition'
  >('entrance');

  // Import animation presets from the comprehensive system
  const { ANIMATION_PRESETS, getAnimationsByType, getCompatibleAnimations } =
    animationPresetsModule;

  // Get available presets filtered by type
  const availablePresets = React.useMemo(() => {
    return getAnimationsByType(selectedType);
  }, [selectedType, getAnimationsByType]);

  const addAnimation = useCallback(() => {
    if (!selectedPreset) return;

    const preset = availablePresets.find((p) => p.id === selectedPreset);
    if (!preset) return;

    const newAnimations = [...(item.animations ?? []), preset];
    onUpdateAnimations(newAnimations);
    setSelectedPreset('');
  }, [selectedPreset, item.animations, onUpdateAnimations, availablePresets]);

  const removeAnimation = useCallback(
    (index: number) => {
      const newAnimations = (item.animations ?? []).filter(
        (_, i) => i !== index
      );
      onUpdateAnimations(newAnimations);
    },
    [item.animations, onUpdateAnimations]
  );

  return (
    <div className="p-4">
      <h4 className="font-medium text-text-primary mb-3">Animations</h4>

      {/* Current Animations */}
      {(item.animations?.length ?? 0) > 0 && (
        <div className="mb-4">
          <h5 className="text-sm font-medium text-text-secondary mb-2">
            Applied Animations
          </h5>
          <div className="space-y-2">
            {(item.animations ?? []).map((animation, index) => (
              <div
                key={index}
                className="flex items-center justify-between bg-background-tertiary rounded p-2 border border-border-subtle"
              >
                <div>
                  <p className="text-sm font-medium text-text-primary">
                    {animation.name}
                  </p>
                  <p className="text-xs text-text-tertiary capitalize">
                    {animation.type} • {animation.duration}s
                  </p>
                </div>
                <button
                  onClick={() => removeAnimation(index)}
                  className="text-status-error hover:text-status-error/80 transition-colors"
                  title="Remove Animation"
                >
                  <svg
                    className="w-4 h-4"
                    fill="none"
                    stroke="currentColor"
                    viewBox="0 0 24 24"
                  >
                    <path
                      strokeLinecap="round"
                      strokeLinejoin="round"
                      strokeWidth={2}
                      d="M6 18L18 6M6 6l12 12"
                    />
                  </svg>
                </button>
              </div>
            ))}
          </div>
        </div>
      )}

      {/* Add Animation */}
      <div>
        <h5 className="text-sm font-medium text-text-secondary mb-2">
          Add Animation
        </h5>

        {/* Animation Type Selector */}
        <div className="mb-3">
          <div className="flex space-x-1 bg-background-tertiary rounded p-1">
            {(['entrance', 'exit', 'emphasis', 'transition'] as const).map(
              (type) => (
                <button
                  key={type}
                  onClick={() => {
                    setSelectedType(type);
                    setSelectedPreset(''); // Reset selection when changing type
                  }}
                  className={`flex-1 px-2 py-1 text-xs font-medium rounded capitalize transition-colors ${
                    selectedType === type
                      ? 'bg-synapse-primary text-synapse-text-inverse shadow-synapse-sm'
                      : 'text-text-secondary hover:text-text-primary hover:bg-synapse-surface-hover'
                  }`}
                >
                  {type}
                </button>
              )
            )}
          </div>
        </div>

        {/* Animation Selector and Add Button */}
        <div className="flex space-x-2">
          <select
            value={selectedPreset}
            onChange={(e) => setSelectedPreset(e.target.value)}
            className="flex-1 bg-background-tertiary border border-border-subtle rounded px-3 py-2 text-text-primary text-sm focus:outline-none focus:border-synapse-border-focus"
          >
            <option value="">Select {selectedType} animation...</option>
            {availablePresets.map((preset) => (
              <option key={preset.id} value={preset.id}>
                {preset.name} • {preset.duration}s
              </option>
            ))}
          </select>
          <button
            onClick={addAnimation}
            disabled={!selectedPreset}
            className="bg-synapse-primary hover:bg-synapse-primary-hover disabled:bg-synapse-surface-active disabled:cursor-not-allowed disabled:opacity-50 text-synapse-text-inverse px-3 py-2 rounded text-sm transition-colors shadow-synapse-sm"
          >
            Add
          </button>
        </div>
      </div>
    </div>
  );
}

// Input Components

interface NumberInputProps {
  label: string;
  value: number;
  onChange: (value: number) => void;
  error?: string;
  min?: number;
  max?: number;
  step?: number;
  suffix?: string;
}

function NumberInput({
  label,
  value,
  onChange,
  error,
  min,
  max,
  step = 1,
  suffix,
}: NumberInputProps) {
  const [localValue, setLocalValue] = useState(value.toString());
  const inputId = React.useId();

  React.useEffect(() => {
    setLocalValue(value.toString());
  }, [value]);

  const handleChange = (e: React.ChangeEvent<HTMLInputElement>) => {
    const newValue = e.target.value;
    setLocalValue(newValue);

    const numValue = parseFloat(newValue);
    if (!isNaN(numValue)) {
      let clampedValue = numValue;
      if (min !== undefined) clampedValue = Math.max(min, clampedValue);
      if (max !== undefined) clampedValue = Math.min(max, clampedValue);
      onChange(clampedValue);
    }
  };

  const handleBlur = () => {
    const numValue = parseFloat(localValue);
    if (isNaN(numValue)) {
      setLocalValue(value.toString());
    }
  };

  return (
    <div>
      <label
        htmlFor={inputId}
        className="block text-sm font-medium text-text-secondary mb-1"
      >
        {label}
      </label>
      <div className="relative">
        <input
          id={inputId}
          type="number"
          value={localValue}
          onChange={handleChange}
          onBlur={handleBlur}
          min={min}
          max={max}
          step={step}
          className={`w-full bg-synapse-surface border rounded px-3 py-2 text-synapse-text-primary text-sm focus:outline-none focus:border-synapse-border-focus focus:ring-1 focus:ring-synapse-border-focus ${
            error ? 'border-synapse-error' : 'border-synapse-border'
          }`}
          aria-invalid={error ? 'true' : 'false'}
          aria-describedby={error ? `${inputId}-error` : undefined}
        />
        {suffix && (
          <span className="absolute right-3 top-1/2 transform -translate-y-1/2 text-text-secondary text-sm">
            {suffix}
          </span>
        )}
      </div>
      {error && (
        <p
          id={`${inputId}-error`}
          className="text-status-error text-xs mt-1"
          role="alert"
        >
          {error}
        </p>
      )}
    </div>
  );
}

interface TextInputProps {
  label: string;
  value: string;
  onChange: (value: string) => void;
  error?: string;
  multiline?: boolean;
}

function TextInput({
  label,
  value,
  onChange,
  error,
  multiline = false,
}: TextInputProps) {
  const inputId = React.useId();

  const handleChange = (
    e: React.ChangeEvent<HTMLInputElement | HTMLTextAreaElement>
  ) => {
    onChange(e.target.value);
  };

  return (
    <div>
      <label
        htmlFor={inputId}
        className="block text-sm font-medium text-text-secondary mb-1"
      >
        {label}
      </label>
      {multiline ? (
        <textarea
          id={inputId}
          value={value}
          onChange={handleChange}
          rows={label === 'Code Content' ? 8 : 3}
          className={`w-full bg-synapse-surface border rounded px-3 py-2 text-synapse-text-primary text-sm focus:outline-none focus:border-synapse-border-focus focus:ring-1 focus:ring-synapse-border-focus ${
            error ? 'border-synapse-error' : 'border-synapse-border'
          }`}
          aria-invalid={error ? 'true' : 'false'}
          aria-describedby={error ? `${inputId}-error` : undefined}
          style={
            label === 'Code Content'
              ? { fontFamily: 'Monaco, Menlo, "Ubuntu Mono", monospace' }
              : undefined
          }
        />
      ) : (
        <input
          id={inputId}
          type="text"
          value={value}
          onChange={handleChange}
          className={`w-full bg-synapse-surface border rounded px-3 py-2 text-synapse-text-primary text-sm focus:outline-none focus:border-synapse-border-focus focus:ring-1 focus:ring-synapse-border-focus ${
            error ? 'border-synapse-error' : 'border-synapse-border'
          }`}
          aria-invalid={error ? 'true' : 'false'}
          aria-describedby={error ? `${inputId}-error` : undefined}
        />
      )}
      {error && (
        <p
          id={`${inputId}-error`}
          className="text-status-error text-xs mt-1"
          role="alert"
        >
          {error}
        </p>
      )}
    </div>
  );
}

interface SelectInputProps {
  label: string;
  value: string;
  onChange: (value: string) => void;
  options: { value: string; label: string }[];
  error?: string;
}

function SelectInput({
  label,
  value,
  onChange,
  options,
  error,
}: SelectInputProps) {
  const inputId = React.useId();

  return (
    <div>
      <label
        htmlFor={inputId}
        className="block text-sm font-medium text-text-secondary mb-1"
      >
        {label}
      </label>
      <select
        id={inputId}
        value={value}
        onChange={(e) => onChange(e.target.value)}
        className={`w-full bg-synapse-surface border rounded px-3 py-2 text-synapse-text-primary text-sm focus:outline-none focus:border-synapse-border-focus focus:ring-1 focus:ring-synapse-border-focus ${
          error ? 'border-synapse-error' : 'border-synapse-border'
        }`}
        aria-invalid={error ? 'true' : 'false'}
        aria-describedby={error ? `${inputId}-error` : undefined}
      >
        {options.map((option) => (
          <option key={option.value} value={option.value}>
            {option.label}
          </option>
        ))}
      </select>
      {error && (
        <p
          id={`${inputId}-error`}
          className="text-status-error text-xs mt-1"
          role="alert"
        >
          {error}
        </p>
      )}
    </div>
  );
}

interface ColorInputProps {
  label: string;
  value: string;
  onChange: (value: string) => void;
  error?: string;
}

function ColorInput({ label, value, onChange, error }: ColorInputProps) {
  const [localValue, setLocalValue] = useState(value);
  const inputId = React.useId();
  const colorId = React.useId();

  React.useEffect(() => {
    setLocalValue(value);
  }, [value]);

  const handleColorChange = (e: React.ChangeEvent<HTMLInputElement>) => {
    const newValue = e.target.value;
    setLocalValue(newValue);
    onChange(newValue);
  };

  const handleTextChange = (e: React.ChangeEvent<HTMLInputElement>) => {
    const newValue = e.target.value;
    setLocalValue(newValue);

    // Validate color format (hex, rgb, rgba, named colors, etc.)
    const isValidColor =
      /^(#[0-9A-Fa-f]{3,8}|rgb\(|rgba\(|hsl\(|hsla\(|[a-zA-Z]+|transparent)/.test(
        newValue
      );
    if (isValidColor || newValue === '') {
      onChange(newValue);
    }
  };

  return (
    <div>
      <label
        htmlFor={inputId}
        className="block text-sm font-medium text-text-secondary mb-1"
      >
        {label}
      </label>
      <div className="flex space-x-2">
        <input
          id={colorId}
          type="color"
          value={localValue.startsWith('#') ? localValue : '#ffffff'}
          onChange={handleColorChange}
          className="w-12 h-10 bg-synapse-surface border border-synapse-border rounded cursor-pointer"
          aria-label={`${label} color picker`}
        />
        <input
          id={inputId}
          type="text"
          value={localValue}
          onChange={handleTextChange}
          placeholder="#ffffff"
          className={`flex-1 bg-synapse-surface border rounded px-3 py-2 text-synapse-text-primary text-sm focus:outline-none focus:border-synapse-border-focus focus:ring-1 focus:ring-synapse-border-focus ${
            error ? 'border-synapse-error' : 'border-synapse-border'
          }`}
          aria-invalid={error ? 'true' : 'false'}
          aria-describedby={error ? `${inputId}-error` : undefined}
        />
      </div>
      {error && (
        <p
          id={`${inputId}-error`}
          className="text-status-error text-xs mt-1"
          role="alert"
        >
          {error}
        </p>
      )}
    </div>
  );
}<|MERGE_RESOLUTION|>--- conflicted
+++ resolved
@@ -10,15 +10,11 @@
 import { VisualControlsTabs } from './ui/VisualControlsTabs';
 import { BackgroundPicker } from './ui/BackgroundPicker';
 import { themeManager } from '../lib/themes';
-<<<<<<< HEAD
-import { detectLanguageFromCode, getCodeLanguageDefaults, getEducationalTrackByNumber } from '../lib/educationalTypes';
-=======
 import {
   detectLanguageFromCode,
   getCodeLanguageDefaults,
   getEducationalTrackByNumber,
 } from '../lib/educationalTypes';
->>>>>>> a80d13e1
 import type {
   TimelineItem,
   ItemProperties,
@@ -32,13 +28,9 @@
 export function Inspector({ className = '' }: InspectorProps) {
   const { selectedTimelineItems, updateTimelineItem } = useTimeline();
   const { getMediaAssetById } = useMediaAssets();
-<<<<<<< HEAD
-  const [activeTab, setActiveTab] = useState<'properties' | 'visual' | 'layout'>('properties');
-=======
   const [activeTab, setActiveTab] = useState<
     'properties' | 'visual' | 'layout'
   >('properties');
->>>>>>> a80d13e1
 
   // Get the first selected item (for now, we'll handle single selection)
   const selectedItem = selectedTimelineItems[0];
@@ -151,15 +143,9 @@
           >
             Properties
           </button>
-<<<<<<< HEAD
-          
-          {/* Visual tab hidden for code items */}
-          {selectedItem.type !== 'code' && (
-=======
 
           {/* Visual tab hidden for code and audio items */}
           {selectedItem.type !== 'code' && selectedItem.type !== 'audio' && (
->>>>>>> a80d13e1
             <button
               onClick={() => setActiveTab('visual')}
               className={`flex-1 px-3 py-2 text-sm font-medium transition-colors ${
@@ -227,13 +213,8 @@
             <ClipMetadata item={selectedItem} asset={selectedAsset} />
           </>
         )}
-<<<<<<< HEAD
-        
-        {activeTab === 'visual' && selectedItem.type !== 'code' && (
-=======
 
         {activeTab === 'visual' && selectedItem.type !== 'code' && selectedItem.type !== 'audio' && (
->>>>>>> a80d13e1
           <VisualControlsTabs
             item={selectedItem}
             onUpdateProperties={(properties) =>
@@ -619,14 +600,10 @@
     const opts = [...defaultFontOptions];
     const current = localProperties.fontFamily;
     if (current && !opts.some((o) => o.value === current)) {
-<<<<<<< HEAD
-      opts.unshift({ label: `Current (${current.slice(0, 40)}${current.length > 40 ? '…' : ''})`, value: current });
-=======
       opts.unshift({
         label: `Current (${current.slice(0, 40)}${current.length > 40 ? '…' : ''})`,
         value: current,
       });
->>>>>>> a80d13e1
     }
     return opts;
   }, [defaultFontOptions, localProperties.fontFamily]);
@@ -644,15 +621,6 @@
     if (!g) return '';
     if (g.type === 'linear') {
       const angle = typeof g.angle === 'number' ? g.angle : 180;
-<<<<<<< HEAD
-      const stops = (g.colors || []).map((c: any) => `${c.color} ${Math.round((c.position || 0) * 100)}%`).join(', ');
-      return `linear-gradient(${angle}deg, ${stops})`;
-    }
-    if (g.type === 'radial') {
-      const cx = Math.round(((g.centerX ?? 0.5) * 100));
-      const cy = Math.round(((g.centerY ?? 0.5) * 100));
-      const stops = (g.colors || []).map((c: any) => `${c.color} ${Math.round((c.position || 0) * 100)}%`).join(', ');
-=======
       const stops = (g.colors || [])
         .map((c: any) => `${c.color} ${Math.round((c.position || 0) * 100)}%`)
         .join(', ');
@@ -664,7 +632,6 @@
       const stops = (g.colors || [])
         .map((c: any) => `${c.color} ${Math.round((c.position || 0) * 100)}%`)
         .join(', ');
->>>>>>> a80d13e1
       return `radial-gradient(at ${cx}% ${cy}%, ${stops})`;
     }
     return '';
@@ -672,15 +639,11 @@
 
   const computeBackgroundStyle = React.useCallback((): React.CSSProperties => {
     const props = localProperties;
-<<<<<<< HEAD
-    const style: React.CSSProperties = { border: '1px solid var(--synapse-border, rgba(255,255,255,0.1))', borderRadius: 8, padding: 8 };
-=======
     const style: React.CSSProperties = {
       border: '1px solid var(--synapse-border, rgba(255,255,255,0.1))',
       borderRadius: 8,
       padding: 8,
     };
->>>>>>> a80d13e1
 
     // If no explicit background set, fall back to theme background
     const theme = themeManager.getTheme(props.theme || 'vscode-dark-plus');
@@ -691,12 +654,8 @@
     }
 
     if (props.backgroundType === 'color') {
-<<<<<<< HEAD
-      style.backgroundColor = props.backgroundColor || theme?.colors?.background || '#1e1e1e';
-=======
       style.backgroundColor =
         props.backgroundColor || theme?.colors?.background || '#1e1e1e';
->>>>>>> a80d13e1
       return style;
     }
 
@@ -1081,9 +1040,6 @@
             className={`w-full bg-transparent border-0 outline-none px-2 py-2 text-sm resize-vertical ${error ? '' : ''}`}
             aria-invalid={error ? 'true' : 'false'}
             aria-describedby={error ? `${inputId}-error` : undefined}
-<<<<<<< HEAD
-            style={{ fontFamily: localProperties.fontFamily || 'Monaco, Menlo, "Ubuntu Mono", monospace', fontSize: (localProperties.fontSize || 14) + 'px', color: themeManager.getTheme(localProperties.theme || 'vscode-dark-plus')?.colors?.foreground || 'var(--synapse-text-primary, #e6e6e6)' }}
-=======
             style={{
               fontFamily:
                 localProperties.fontFamily ||
@@ -1094,7 +1050,6 @@
                   localProperties.theme || 'vscode-dark-plus'
                 )?.colors?.foreground || 'var(--synapse-text-primary, #e6e6e6)',
             }}
->>>>>>> a80d13e1
           />
         </div>
         {error && (
@@ -1144,12 +1099,6 @@
     // Derive current background config
     const getCurrentBackgroundConfig = () => {
       const props = localProperties;
-<<<<<<< HEAD
-      if (!props.backgroundType || props.backgroundType === 'none') return undefined;
-      switch (props.backgroundType) {
-        case 'color':
-          return { type: 'color', color: props.backgroundColor || '#1e1e1e' } as any;
-=======
       if (!props.backgroundType || props.backgroundType === 'none')
         return undefined;
       switch (props.backgroundType) {
@@ -1158,7 +1107,6 @@
             type: 'color',
             color: props.backgroundColor || '#1e1e1e',
           } as any;
->>>>>>> a80d13e1
         case 'gradient':
           return props.backgroundGradient
             ? ({ type: 'gradient', gradient: props.backgroundGradient } as any)
@@ -1181,27 +1129,6 @@
 
     const handleBackgroundChange = (config: any | null) => {
       if (!config) {
-<<<<<<< HEAD
-        updateProperty('backgroundType', 'none' as any);
-        updateProperty('backgroundWallpaper', undefined as any);
-        updateProperty('backgroundGradient', undefined as any);
-        updateProperty('backgroundColor', undefined as any);
-        return;
-      }
-      updateProperty('backgroundType', config.type as any);
-      if (config.type === 'color') {
-        updateProperty('backgroundColor', config.color);
-        updateProperty('backgroundWallpaper', undefined as any);
-        updateProperty('backgroundGradient', undefined as any);
-      } else if (config.type === 'gradient') {
-        updateProperty('backgroundGradient', config.gradient);
-        updateProperty('backgroundColor', undefined as any);
-        updateProperty('backgroundWallpaper', undefined as any);
-      } else if (config.type === 'wallpaper') {
-        updateProperty('backgroundWallpaper', config.wallpaper?.assetId);
-        updateProperty('backgroundColor', undefined as any);
-        updateProperty('backgroundGradient', undefined as any);
-=======
         updatePropertiesBulk({
           backgroundType: 'none' as any,
           backgroundWallpaper: undefined as any,
@@ -1231,7 +1158,6 @@
           backgroundColor: undefined as any,
           backgroundGradient: undefined as any,
         });
->>>>>>> a80d13e1
       }
     };
 
@@ -1241,13 +1167,9 @@
           value={getCurrentBackgroundConfig()}
           onChange={handleBackgroundChange}
           opacity={localProperties.backgroundOpacity || 1}
-<<<<<<< HEAD
-          onOpacityChange={(opacity) => updateProperty('backgroundOpacity', opacity)}
-=======
           onOpacityChange={(opacity) =>
             updateProperty('backgroundOpacity', opacity)
           }
->>>>>>> a80d13e1
         />
       </div>
     );
@@ -1626,10 +1548,6 @@
             )}
           </>
         )}
-<<<<<<< HEAD
-
-=======
->>>>>>> a80d13e1
       </div>
     </div>
   );
