import React, { useState, useEffect } from 'react';
import { useProject } from '../state/hooks';
import {
  useExport,
  useExportSettings,
  useExportStatus,
} from '../state/exportContext';
import type {
  ExportPreset,
  ExportQuality,
  VideoFormat,
  VideoCodec,
  AudioCodec,
} from '../lib/types';
import { formatFileSize, formatDuration } from '../lib/exportManagerClient';
import { useAuth } from '../state/authContext';

interface ExportDialogProps {
  isOpen: boolean;
  onClose: () => void;
}

export const ExportDialog: React.FC<ExportDialogProps> = ({
  isOpen,
  onClose,
}) => {
  const { project } = useProject();
  const { startExport, cancelExport, getEstimatedFileSize } = useExport();
  const { settings, presets, updateSettings, applyPreset } =
    useExportSettings();
  const { isExporting, progress, canStartExport } = useExportStatus();
  const {
    authenticated,
    membership,
    donateDemo,
    loading: authLoading,
  } = useAuth();
  const trialsUsed = Number(membership?.trialUsed ?? 0);
  const trialsLimit = Number(membership?.trialLimit ?? 0);
  const trialsRemaining = Math.max(0, trialsLimit - trialsUsed);

  const [activeTab, setActiveTab] = useState<'presets' | 'custom'>('presets');
  const [selectedPresetId, setSelectedPresetId] =
    useState<string>('youtube-1080p');

  // Calculate estimated file size
  const estimatedSize = project ? getEstimatedFileSize(project) : 0;

  // Handle preset selection
  const handlePresetSelect = (preset: ExportPreset) => {
    setSelectedPresetId(preset.id);
    applyPreset(preset);
  };

  // Handle export start
  const handleStartExport = async () => {
    if (!project) return;

    try {
      // Pass the currently selected settings explicitly so tests and
      // downstream pipelines use the exact values (width/height, etc.).
      // Pass the currently selected settings explicitly so tests and
      // downstream pipelines use the exact values (width/height, etc.).
      await startExport(project, { ...settings }, { ...settings });
      // Keep dialog open to show progress
    } catch (error) {
      console.error('Export failed:', error);
      // Error is already handled by the export context
    }
  };

  // Handle export cancel
  const handleCancelExport = () => {
    cancelExport();
  };

  // Close dialog when export completes successfully
  useEffect(() => {
    if (progress?.status === 'completed') {
      const timer = setTimeout(() => {
        onClose();
      }, 3000); // Auto-close after 3 seconds

      return () => clearTimeout(timer);
    }
  }, [progress?.status, onClose]);

  if (!isOpen) return null;

  return (
    <div className="fixed inset-0 z-50 flex items-center justify-center bg-black bg-opacity-50">
      <div className="bg-background-primary border border-border-subtle rounded-lg max-w-2xl w-full mx-4 max-h-screen overflow-hidden">
        {/* Header */}
        <div className="flex items-center justify-between p-6 border-b border-border-subtle">
          <div>
            <h2 className="text-xl font-semibold text-text-primary">
              Export Video
            </h2>
            <p className="text-sm text-text-secondary mt-1">
              Export "{project?.name ?? 'Test Project'}" as video file
            </p>
          </div>
          {!isExporting && (
            <button
              onClick={onClose}
              className="text-text-secondary hover:text-text-primary p-1 rounded transition-colors"
            >
              <svg
                className="w-6 h-6"
                fill="none"
                stroke="currentColor"
                viewBox="0 0 24 24"
              >
                <path
                  strokeLinecap="round"
                  strokeLinejoin="round"
                  strokeWidth={2}
                  d="M6 18L18 6M6 6l12 12"
                />
              </svg>
            </button>
          )}
        </div>

        <div className="flex-1 overflow-hidden">
          {isExporting ? (
            // Export Progress View
            <div className="p-6">
              <div className="mb-6">
                <div className="flex items-center justify-between mb-2">
                  <span className="text-sm font-medium text-text-primary">
                    {progress?.status === 'preparing' && 'Preparing export...'}
                    {progress?.status === 'rendering' && 'Rendering video...'}
                    {progress?.status === 'finalizing' && 'Finalizing...'}
                    {progress?.status === 'completed' && 'Export completed!'}
                    {progress?.status === 'failed' && 'Export failed'}
                    {progress?.status === 'cancelled' && 'Export cancelled'}
                  </span>
                  <span className="text-sm text-text-secondary">
                    {Math.round(progress?.progress || 0)}%
                  </span>
                </div>

                {/* Progress Bar */}
                <div className="w-full bg-neutral-700 rounded-full h-2">
                  <div
                    className="bg-primary-600 h-2 rounded-full transition-all duration-300"
                    style={{ width: `${progress?.progress || 0}%` }}
                  />
                </div>
              </div>

              {/* Progress Details */}
              {progress && (
                <div className="grid grid-cols-1 sm:grid-cols-2 gap-4 text-sm">
                  {progress.currentFrame && progress.totalFrames && (
                    <div>
                      <span className="text-text-secondary">Frame:</span>
                      <span className="text-text-primary ml-2">
                        {progress.currentFrame} / {progress.totalFrames}
                      </span>
                    </div>
                  )}

                  {progress.estimatedTimeRemaining && (
                    <div>
                      <span className="text-text-secondary">
                        Time remaining:
                      </span>
                      <span className="text-text-primary ml-2">
                        {formatDuration(progress.estimatedTimeRemaining)}
                      </span>
                    </div>
                  )}

                  {progress.averageFrameTime && (
                    <div>
                      <span className="text-text-secondary">Frame time:</span>
                      <span className="text-text-primary ml-2">
                        {Math.round(progress.averageFrameTime)}ms
                      </span>
                    </div>
                  )}
                </div>
              )}

              {/* Error Message */}
              {progress?.status === 'failed' && progress.errorMessage && (
                <div className="mt-4 p-3 bg-red-900/20 border border-red-700 rounded">
                  <p className="text-red-400 text-sm">
                    {progress.errorMessage}
                  </p>
                </div>
              )}

              {/* Success Message */}
              {progress?.status === 'completed' && (
                <div className="mt-4 p-3 bg-green-900/20 border border-green-700 rounded">
                  <p className="text-green-400 text-sm">
                    Export completed successfully! The file will be available in
                    your downloads.
                  </p>
                </div>
              )}

              {/* Action Buttons */}
              <div className="flex justify-end gap-3 mt-6">
                {(progress?.status === 'preparing' ||
                  progress?.status === 'rendering') && (
                  <button
                    onClick={handleCancelExport}
                    className="px-4 py-2 text-text-secondary hover:text-text-primary border border-border-subtle rounded hover:bg-background-secondary transition-colors"
                  >
                    Cancel Export
                  </button>
                )}

                {(progress?.status === 'completed' ||
                  progress?.status === 'failed' ||
                  progress?.status === 'cancelled') && (
                  <button
                    onClick={onClose}
                    className="px-4 py-2 bg-primary-600 hover:bg-primary-700 text-white rounded transition-colors"
                  >
                    Close
                  </button>
                )}
              </div>
            </div>
          ) : (
            // Export Settings View
            <div className="overflow-y-auto max-h-96">
              {/* Auth/Membership gating */}
              {!authenticated && (
                <div className="p-6 border-b border-border-subtle">
                  <div className="mb-2">
                    <h3 className="text-lg font-semibold text-text-primary">
                      Sign in required
                    </h3>
                    <p className="text-sm text-text-secondary">
                      Create an account or sign in to export videos.
                    </p>
                  </div>
                  <AuthInlineForm />
                </div>
              )}
              {authenticated && !membership?.active && (
                <div className="p-6 border-b border-border-subtle">
                  <div className="mb-3">
                    <h3 className="text-lg font-semibold text-text-primary">
                      Unlock exports
                    </h3>
                    <p className="text-sm text-text-secondary">
                      You have {trialsRemaining} of {trialsLimit || 2} trial
                      exports remaining. Support us on Ko‑fi to unlock unlimited
                      exports for 30 days.
                    </p>
                  </div>
                  <button
                    onClick={() => void donateDemo(500)}
                    disabled={authLoading}
                    className="px-4 py-2 bg-primary-600 hover:bg-primary-700 text-white rounded disabled:opacity-60"
                  >
                    {authLoading ? 'Processing…' : 'Support on Ko‑fi (demo)'}
                  </button>
                </div>
              )}
              {/* Tabs */}
              <div className="flex border-b border-border-subtle">
                <button
                  onClick={() => setActiveTab('presets')}
                  className={`px-6 py-3 text-sm font-medium transition-colors ${
                    activeTab === 'presets'
                      ? 'text-primary-400 border-b-2 border-primary-400'
                      : 'text-text-secondary hover:text-text-primary'
                  }`}
                >
                  Presets
                </button>
                <button
                  onClick={() => setActiveTab('custom')}
                  className={`px-6 py-3 text-sm font-medium transition-colors ${
                    activeTab === 'custom'
                      ? 'text-primary-400 border-b-2 border-primary-400'
                      : 'text-text-secondary hover:text-primary-400'
                  }`}
                >
                  Custom Settings
                </button>
              </div>

              <div className="p-6">
                {activeTab === 'presets' ? (
                  // Presets Tab
                  <div className="space-y-4">
                    {presets.map((preset) => (
                      <div
                        key={preset.id}
                        className={`p-4 border rounded-lg cursor-pointer transition-all ${
                          selectedPresetId === preset.id
                            ? 'border-primary-400 bg-primary-900/20'
                            : 'border-border-subtle hover:border-border-primary'
                        }`}
                        onClick={() => handlePresetSelect(preset)}
                      >
                        <div className="flex items-start justify-between">
                          <div>
                            <h3 className="font-medium text-text-primary">
                              {preset.name}
                            </h3>
                            <p className="text-sm text-text-secondary mt-1">
                              {preset.description}
                            </p>
                            <div className="flex items-center gap-4 mt-2 text-xs text-text-secondary">
                              <span>
                                {preset.settings.format?.toUpperCase()}
                              </span>
                              <span>{preset.settings.quality}</span>
                              {preset.settings.width &&
                                preset.settings.height && (
                                  <span>
                                    {preset.settings.width}×
                                    {preset.settings.height}
                                  </span>
                                )}
                            </div>
                          </div>
                          <div className="flex items-center">
                            {selectedPresetId === preset.id && (
                              <div className="w-4 h-4 bg-primary-600 rounded-full flex items-center justify-center">
                                <div className="w-2 h-2 bg-white rounded-full" />
                              </div>
                            )}
                          </div>
                        </div>
                      </div>
                    ))}
                  </div>
                ) : (
                  // Custom Settings Tab
                  <div className="space-y-6">
                    {/* Video Settings */}
                    <div>
                      <h3 className="text-sm font-medium text-text-primary mb-3">
                        Video Settings
                      </h3>
                      <div className="grid grid-cols-1 sm:grid-cols-2 gap-4">
                        <div>
                          <label className="block text-xs font-medium text-text-secondary mb-1">
                            Format
                          </label>
                          <select
                            value={settings.format}
                            onChange={(e) =>
                              updateSettings({
                                format: e.target.value as VideoFormat,
                              })
                            }
                            className="w-full p-2 bg-background-secondary border border-border-subtle rounded text-sm text-text-primary"
                          >
                            <option value="mp4">MP4</option>
                            <option value="webm">WebM</option>
                            <option value="mov">MOV</option>
                          </select>
                        </div>

<<<<<<< HEAD
                        {/* Orientation toggle (Landscape vs Vertical/Portrait) */}
                        <div>
                          <label className="block text-xs font-medium text-text-secondary mb-1">
                            Orientation
                          </label>
                          {(() => {
                            const currentWidth =
                              settings.width ||
                              project?.settings?.width ||
                              1920;
                            const currentHeight =
                              settings.height ||
                              project?.settings?.height ||
                              1080;
                            const isVertical = currentHeight > currentWidth;
                            return (
                              <button
                                type="button"
                                onClick={() => {
                                  if (isVertical) {
                                    // Switch to landscape 16:9 default
                                    updateSettings({
                                      width: 1920,
                                      height: 1080,
                                    });
                                  } else {
                                    // Switch to portrait 9:16 default
                                    updateSettings({
                                      width: 1080,
                                      height: 1920,
                                    });
                                  }
                                }}
                                className={`w-full p-2 border rounded text-sm transition-colors ${
                                  isVertical
                                    ? 'border-primary-400 bg-primary-900/20 text-text-primary'
                                    : 'border-border-subtle bg-background-secondary text-text-primary'
                                }`}
                                title="Toggle between landscape (16:9) and vertical (9:16)"
                              >
                                {isVertical
                                  ? 'Vertical (9:16)'
                                  : 'Landscape (16:9)'}
                              </button>
                            );
                          })()}
                        </div>

=======
>>>>>>> 7cc7a792
                        <div>
                          <label className="block text-xs font-medium text-text-secondary mb-1">
                            Codec
                          </label>
                          <select
                            value={settings.codec}
                            onChange={(e) =>
                              updateSettings({
                                codec: e.target.value as VideoCodec,
                              })
                            }
                            className="w-full p-2 bg-background-secondary border border-border-subtle rounded text-sm text-text-primary"
                          >
                            <option value="h264">H.264</option>
                            <option value="h265">H.265</option>
                            <option value="vp8">VP8</option>
                            <option value="vp9">VP9</option>
                          </select>
                        </div>

                        <div>
                          <label className="block text-xs font-medium text-text-secondary mb-1">
                            Quality
                          </label>
                          <select
                            value={settings.quality}
                            onChange={(e) =>
                              updateSettings({
                                quality: e.target.value as ExportQuality,
                              })
                            }
                            className="w-full p-2 bg-background-secondary border border-border-subtle rounded text-sm text-text-primary"
                          >
                            <option value="low">Low</option>
                            <option value="medium">Medium</option>
                            <option value="high">High</option>
                            <option value="ultra">Ultra</option>
                          </select>
                        </div>

<<<<<<< HEAD
                        {/* Vertical resolution presets (shown when in Vertical mode) */}
                        {(() => {
                          const currentWidth =
                            settings.width || project?.settings?.width || 1920;
                          const currentHeight =
                            settings.height ||
                            project?.settings?.height ||
                            1080;
                          const isVertical = currentHeight > currentWidth;
                          if (!isVertical) return null;
                          return (
                            <div>
                              <label className="block text-xs font-medium text-text-secondary mb-1">
                                Vertical resolution presets
                              </label>
                              <select
                                value={`${currentWidth}x${currentHeight}`}
                                onChange={(e) => {
                                  const [w, h] = e.target.value
                                    .split('x')
                                    .map((n) => parseInt(n, 10));
                                  if (!isNaN(w) && !isNaN(h)) {
                                    updateSettings({ width: w, height: h });
                                  }
                                }}
                                className="w-full p-2 bg-background-secondary border border-border-subtle rounded text-sm text-text-primary"
                              >
                                <option value="720x1280">720×1280 (HD)</option>
                                <option value="1080x1920">
                                  1080×1920 (Full HD)
                                </option>
                                <option value="2160x3840">
                                  2160×3840 (4K)
                                </option>
                              </select>
                              <p className="text-xs text-text-secondary mt-1">
                                Choose a portrait preset or set a custom size
                                below.
                              </p>
                            </div>
                          );
                        })()}

=======
>>>>>>> 7cc7a792
                        <div>
                          <label className="block text-xs font-medium text-text-secondary mb-1">
                            Resolution
                          </label>
                          <div className="flex gap-2">
                            <input
                              type="number"
                              value={
                                settings.width ||
                                project?.settings?.width ||
                                1920
                              }
                              onChange={(e) =>
                                updateSettings({
                                  width: parseInt(e.target.value),
                                })
                              }
                              className="flex-1 p-2 bg-background-secondary border border-border-subtle rounded text-sm text-text-primary"
                              placeholder="Width"
                            />
                            <span className="flex items-center text-text-secondary">
                              ×
                            </span>
                            <input
                              type="number"
                              value={
                                settings.height ||
                                project?.settings?.height ||
                                1080
                              }
                              onChange={(e) =>
                                updateSettings({
                                  height: parseInt(e.target.value),
                                })
                              }
                              className="flex-1 p-2 bg-background-secondary border border-border-subtle rounded text-sm text-text-primary"
                              placeholder="Height"
                            />
                          </div>
<<<<<<< HEAD
                          <p className="text-xs text-text-secondary mt-1">
                            Enter any custom width × height. For
                            Shorts/TikTok/Reels, use portrait sizes like
                            1080×1920.
                          </p>
=======
>>>>>>> 7cc7a792
                        </div>
                      </div>
                    </div>

                    {/* Audio Settings */}
                    <div>
                      <h3 className="text-sm font-medium text-text-primary mb-3">
                        Audio Settings
                      </h3>
                      <div className="grid grid-cols-1 sm:grid-cols-2 gap-4">
                        <div>
                          <label className="block text-xs font-medium text-text-secondary mb-1">
                            Audio Codec
                          </label>
                          <select
                            value={settings.audioCodec}
                            onChange={(e) =>
                              updateSettings({
                                audioCodec: e.target.value as AudioCodec,
                              })
                            }
                            className="w-full p-2 bg-background-secondary border border-border-subtle rounded text-sm text-text-primary"
                          >
                            <option value="aac">AAC</option>
                            <option value="mp3">MP3</option>
                            <option value="opus">Opus</option>
                          </select>
                        </div>

                        <div>
                          <label className="block text-xs font-medium text-text-secondary mb-1">
                            Audio Bitrate (kbps)
                          </label>
                          <input
                            type="number"
                            value={settings.audioBitrate || 128}
                            onChange={(e) =>
                              updateSettings({
                                audioBitrate: parseInt(e.target.value),
                              })
                            }
                            className="w-full p-2 bg-background-secondary border border-border-subtle rounded text-sm text-text-primary"
                            min="64"
                            max="320"
                            step="32"
                          />
                        </div>
                      </div>
                    </div>
                  </div>
                )}
              </div>
            </div>
          )}
        </div>

        {/* Footer */}
        {!isExporting && (
          <div className="flex items-center justify-between p-6 border-t border-border-subtle bg-background-secondary">
            <div className="text-sm text-text-secondary">
              <div>
                Estimated file size:{' '}
                <span className="text-text-primary">
                  {formatFileSize(estimatedSize)}
                </span>
              </div>
              <div className="mt-1">
                Duration:{' '}
                <span className="text-text-primary">
                  {formatDuration(project?.settings?.duration ?? 0)}
                </span>
              </div>
            </div>

            <div className="flex gap-3">
              <button
                onClick={onClose}
                className="px-4 py-2 text-text-secondary hover:text-text-primary border border-border-subtle rounded hover:bg-background-primary transition-colors"
              >
                Cancel
              </button>
              <button
                onClick={handleStartExport}
                disabled={
                  !canStartExport ||
                  !authenticated ||
                  !(membership?.active || trialsRemaining > 0)
                }
                className="px-6 py-2 bg-primary-600 hover:bg-primary-700 disabled:bg-neutral-600 disabled:cursor-not-allowed text-white rounded transition-colors"
              >
                {!authenticated
                  ? 'Sign in to export'
                  : membership?.active
                    ? 'Start Export'
                    : trialsRemaining > 0
                      ? `Start Export (trial ${trialsUsed + 1}/${trialsLimit || 2})`
                      : 'Unlock to export'}
              </button>
            </div>
          </div>
        )}
      </div>
    </div>
  );
};

// Inline auth form used in export dialog
const AuthInlineForm: React.FC = () => {
  const { login, signup, loading, error } = useAuth();
  const [mode, setMode] = useState<'login' | 'signup'>('login');
  const [email, setEmail] = useState('');
  const [password, setPassword] = useState('');
  const [name, setName] = useState('');

  const onSubmit = async (e: React.FormEvent) => {
    e.preventDefault();
    if (mode === 'login') await login({ email, password });
    else await signup({ email, password, name });
  };

  return (
    <form onSubmit={onSubmit} className="space-y-2">
      {mode === 'signup' && (
        <input
          className="w-full p-2 bg-background-secondary border border-border-subtle rounded text-sm text-text-primary"
          placeholder="Name"
          value={name}
          onChange={(e) => setName(e.target.value)}
        />
      )}
      <input
        className="w-full p-2 bg-background-secondary border border-border-subtle rounded text-sm text-text-primary"
        placeholder="Email"
        type="email"
        value={email}
        onChange={(e) => setEmail(e.target.value)}
        required
      />
      <input
        className="w-full p-2 bg-background-secondary border border-border-subtle rounded text-sm text-text-primary"
        placeholder="Password"
        type="password"
        value={password}
        onChange={(e) => setPassword(e.target.value)}
        required
      />
      {error && <div className="text-xs text-red-500">{String(error)}</div>}
      <div className="flex items-center gap-3">
        <button
          type="submit"
          disabled={loading}
          className="px-4 py-2 bg-primary-600 hover:bg-primary-700 text-white rounded disabled:opacity-60"
        >
          {loading ? 'Please wait…' : mode === 'login' ? 'Sign in' : 'Sign up'}
        </button>
        <button
          type="button"
          onClick={() => setMode(mode === 'login' ? 'signup' : 'login')}
          className="text-sm text-primary-400 hover:text-primary-300"
        >
          {mode === 'login' ? 'Create an account' : 'Have an account? Sign in'}
        </button>
      </div>
    </form>
  );
};<|MERGE_RESOLUTION|>--- conflicted
+++ resolved
@@ -86,6 +86,7 @@
   }, [progress?.status, onClose]);
 
   if (!isOpen) return null;
+  if (!isOpen) return null;
 
   return (
     <div className="fixed inset-0 z-50 flex items-center justify-center bg-black bg-opacity-50">
@@ -97,6 +98,7 @@
               Export Video
             </h2>
             <p className="text-sm text-text-secondary mt-1">
+              Export "{project?.name ?? 'Test Project'}" as video file
               Export "{project?.name ?? 'Test Project'}" as video file
             </p>
           </div>
@@ -364,7 +366,6 @@
                           </select>
                         </div>
 
-<<<<<<< HEAD
                         {/* Orientation toggle (Landscape vs Vertical/Portrait) */}
                         <div>
                           <label className="block text-xs font-medium text-text-secondary mb-1">
@@ -413,8 +414,6 @@
                           })()}
                         </div>
 
-=======
->>>>>>> 7cc7a792
                         <div>
                           <label className="block text-xs font-medium text-text-secondary mb-1">
                             Codec
@@ -455,7 +454,6 @@
                           </select>
                         </div>
 
-<<<<<<< HEAD
                         {/* Vertical resolution presets (shown when in Vertical mode) */}
                         {(() => {
                           const currentWidth =
@@ -499,8 +497,6 @@
                           );
                         })()}
 
-=======
->>>>>>> 7cc7a792
                         <div>
                           <label className="block text-xs font-medium text-text-secondary mb-1">
                             Resolution
@@ -508,6 +504,11 @@
                           <div className="flex gap-2">
                             <input
                               type="number"
+                              value={
+                                settings.width ||
+                                project?.settings?.width ||
+                                1920
+                              }
                               value={
                                 settings.width ||
                                 project?.settings?.width ||
@@ -531,6 +532,11 @@
                                 project?.settings?.height ||
                                 1080
                               }
+                              value={
+                                settings.height ||
+                                project?.settings?.height ||
+                                1080
+                              }
                               onChange={(e) =>
                                 updateSettings({
                                   height: parseInt(e.target.value),
@@ -540,14 +546,11 @@
                               placeholder="Height"
                             />
                           </div>
-<<<<<<< HEAD
                           <p className="text-xs text-text-secondary mt-1">
                             Enter any custom width × height. For
                             Shorts/TikTok/Reels, use portrait sizes like
                             1080×1920.
                           </p>
-=======
->>>>>>> 7cc7a792
                         </div>
                       </div>
                     </div>
@@ -617,6 +620,7 @@
               <div className="mt-1">
                 Duration:{' '}
                 <span className="text-text-primary">
+                  {formatDuration(project?.settings?.duration ?? 0)}
                   {formatDuration(project?.settings?.duration ?? 0)}
                 </span>
               </div>
