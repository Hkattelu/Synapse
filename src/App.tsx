--- conflicted
+++ resolved
@@ -3,6 +3,10 @@
 import { DashboardView } from './components/DashboardView';
 import { StudioView } from './components/StudioView';
 import { LoadingOverlay } from './components/LoadingOverlay';
+import { ErrorBoundary } from './components/ErrorBoundary';
+import { NotificationsProvider } from './state/notifications';
+import { HistoryProvider } from './state/history';
+import './App.css';
 import { ErrorBoundary } from './components/ErrorBoundary';
 import { NotificationsProvider } from './state/notifications';
 import { HistoryProvider } from './state/history';
@@ -23,35 +27,9 @@
   }
 }
 
-<<<<<<< HEAD
 function App() {
   return (
     <AppProvider>
-=======
-<<<<<<< HEAD
-import { ErrorBoundary } from './components/ErrorBoundary';
-import { NotificationsProvider } from './state/notifications';
-import { HistoryProvider } from './state/history';
-import { AuthProvider } from './state/authContext';
-
-function App() {
-  return (
-    <AppProvider>
-      <AuthProvider>
-        <NotificationsProvider>
-          <ErrorBoundary>
-            <HistoryProvider>
-              <AppContent />
-              <LoadingOverlay />
-            </HistoryProvider>
-          </ErrorBoundary>
-        </NotificationsProvider>
-      </AuthProvider>
-=======
-function App() {
-  return (
-    <AppProvider>
->>>>>>> 7cc7a792
       <NotificationsProvider>
         <ErrorBoundary>
           <HistoryProvider>
@@ -60,10 +38,6 @@
           </HistoryProvider>
         </ErrorBoundary>
       </NotificationsProvider>
-<<<<<<< HEAD
-=======
->>>>>>> 9eda38b (Implement some more composition features)
->>>>>>> 7cc7a792
     </AppProvider>
   );
 }
