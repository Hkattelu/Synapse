--- conflicted
+++ resolved
@@ -23,7 +23,6 @@
   }
 }
 
-<<<<<<< HEAD
 import { ErrorBoundary } from './components/ErrorBoundary';
 import { NotificationsProvider } from './state/notifications';
 import { HistoryProvider } from './state/history';
@@ -42,19 +41,6 @@
           </ErrorBoundary>
         </NotificationsProvider>
       </AuthProvider>
-=======
-function App() {
-  return (
-    <AppProvider>
-      <NotificationsProvider>
-        <ErrorBoundary>
-          <HistoryProvider>
-            <AppContent />
-            <LoadingOverlay />
-          </HistoryProvider>
-        </ErrorBoundary>
-      </NotificationsProvider>
->>>>>>> d64d79ac
     </AppProvider>
   );
 }
