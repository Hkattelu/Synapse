--- conflicted
+++ resolved
@@ -144,14 +144,10 @@
 
   --synapse-text-primary: var(--synapse-text);
   --synapse-text-secondary: var(--synapse-subtext1);
-<<<<<<< HEAD
   --synapse-text-muted: var(--synapse-subtext0);
-=======
-  --synapse-text-muted: var(--synapse-subtext0
 
   /* Ensure the Timeline playhead is clearly visible on light surfaces */
   --synapse-playhead: var(--synapse-primary);
->>>>>>> 1f0da5c0
 }
 
 /* ===== BASE STYLES ===== */
