--- conflicted
+++ resolved
@@ -166,10 +166,6 @@
   - Optional: Electron desktop basics and staging deployment
 - For launch process details and checklist, see docs/PRODUCT_HUNT_LAUNCH.md.
 
-<<<<<<< HEAD
-For new engineers, start with Quick Start above, then run through docs/TESTING.md to validate your environment.
-=======
-
 For new engineers, start with Quick Start above, then run through docs/TESTING.md to validate your environment.
 ## Production launch documentation
 
@@ -180,5 +176,4 @@
 - [docs/production/auth.md](docs/production/auth.md) — Authentication options and required configuration
 - [docs/ci-cd/overview.md](docs/ci-cd/overview.md) — CI/CD stages, triggers, and promotion model
 - [docs/feedback/continuous-feedback.md](docs/feedback/continuous-feedback.md) — Feedback intake, triage, and close‑the‑loop
-- [docs/owner-actions-and-gaps.md](docs/owner-actions-and-gaps.md) — Owner checklist and open questions
->>>>>>> 1f0da5c0
+- [docs/owner-actions-and-gaps.md](docs/owner-actions-and-gaps.md) — Owner checklist and open questions