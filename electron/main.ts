--- conflicted
+++ resolved
@@ -66,12 +66,7 @@
 type LicenseStatus = {
   state: LicenseState;
   message?: string;
-<<<<<<< HEAD
-  lastCheckedAt?: number; // epoch ms
-  lastValidAt?: number; // epoch ms
-=======
   lastChecked?: number; // epoch ms
->>>>>>> c61c6e13
   expiresAt?: string;
   user?: { email?: string; name?: string; plan?: string };
 };
@@ -185,32 +180,17 @@
       message,
       expiresAt,
       user: u ? { email, name, plan } : undefined,
-<<<<<<< HEAD
-      lastCheckedAt: Date.now(),
-    };
-  } catch {
-    return { state: 'unknown', lastCheckedAt: Date.now() };
-=======
       lastChecked: Date.now(),
     };
   } catch {
     return { state: 'unknown', lastChecked: Date.now() };
->>>>>>> c61c6e13
   }
 }
 
 async function validateLicense(
   currentLicense: string | null
 ): Promise<LicenseStatus> {
-<<<<<<< HEAD
-  const base: LicenseStatus = {
-    state: 'unknown',
-    lastCheckedAt: Date.now(),
-    lastValidAt: lastLicenseStatus?.lastValidAt,
-  };
-=======
   const base: LicenseStatus = { state: 'unknown', lastChecked: Date.now() };
->>>>>>> c61c6e13
   if (!currentLicense) {
     const res: LicenseStatus = {
       ...base,
@@ -282,29 +262,14 @@
     }
     const json = await res.json().catch(() => ({}));
     const mapped = coerceLicenseStatus(json);
-<<<<<<< HEAD
-    // If the mapped state is valid, stamp lastValidAt; otherwise preserve prior lastValidAt
-    const withValidity: LicenseStatus =
-      mapped.state === 'valid'
-        ? { ...mapped, lastValidAt: Date.now() }
-        : { ...mapped, lastValidAt: lastLicenseStatus?.lastValidAt };
-    lastLicenseStatus = withValidity;
-    await persistLicenseStatus(withValidity);
-    broadcastToAll('license:status', withValidity);
-=======
     lastLicenseStatus = mapped;
     await persistLicenseStatus(mapped);
     broadcastToAll('license:status', mapped);
->>>>>>> c61c6e13
     console.info(
       '[licenseCheck]',
       JSON.stringify({ event: 'licenseCheck', result: mapped.state })
     );
-<<<<<<< HEAD
-    return withValidity;
-=======
     return mapped;
->>>>>>> c61c6e13
   } catch (e: unknown) {
     const out: LicenseStatus = {
       ...base,
@@ -343,27 +308,8 @@
 async function loadLicenseStatusFromDisk(): Promise<LicenseStatus | null> {
   try {
     const raw = await fs.readFile(LICENSE_STATUS_JSON(), 'utf-8');
-<<<<<<< HEAD
-    const parsed = JSON.parse(raw) as Record<string, unknown>;
-    if (parsed && typeof parsed === 'object') {
-      // Lightweight migration: map legacy lastChecked -> lastCheckedAt when needed
-      const lastCheckedAt =
-        (parsed.lastCheckedAt as number | undefined) ??
-        (parsed.lastChecked as number | undefined);
-      const migrated: LicenseStatus = {
-        state: (parsed.state as LicenseState) ?? 'unknown',
-        message: (parsed.message as string | undefined) ?? undefined,
-        lastCheckedAt,
-        lastValidAt: parsed.lastValidAt as number | undefined,
-        expiresAt: parsed.expiresAt as string | undefined,
-        user: (parsed.user as LicenseStatus['user']) ?? undefined,
-      };
-      return migrated;
-    }
-=======
     const parsed = JSON.parse(raw);
     if (parsed && typeof parsed === 'object') return parsed as LicenseStatus;
->>>>>>> c61c6e13
   } catch {
     // ignore
   }
@@ -779,11 +725,7 @@
 // IPC: License management
 ipcMain.handle('ipc:license:get-status', async () => {
   // Load from disk on first call if we don't have it in memory
-<<<<<<< HEAD
-  if (!lastLicenseStatus?.lastCheckedAt) {
-=======
   if (!lastLicenseStatus?.lastChecked) {
->>>>>>> c61c6e13
     const fromDisk = await loadLicenseStatusFromDisk();
     if (fromDisk) lastLicenseStatus = fromDisk;
   }
@@ -814,12 +756,7 @@
   lastLicenseStatus = {
     state: 'invalid',
     message: 'No license present',
-<<<<<<< HEAD
-    lastCheckedAt: Date.now(),
-    lastValidAt: lastLicenseStatus?.lastValidAt,
-=======
     lastChecked: Date.now(),
->>>>>>> c61c6e13
   };
   broadcastToAll('license:status', lastLicenseStatus);
   return { ...lastLicenseStatus, licenseMasked: null };
